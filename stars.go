// stars.go
// Copyright(c) 2022 Matt Pharr, licensed under the GNU Public License, Version 3.
// SPDX: GPL-3.0-only

// Main missing features:
// Altitude alerts

package main

import (
	"fmt"
	"runtime"
	"sort"
	"strconv"
	"strings"
	"time"
	"unicode"
	"unsafe"

	"github.com/mmp/imgui-go/v4"
)

// IFR TRACON separation requirements
const LateralMinimum = 3
const VerticalMinimum = 1000

var (
	STARSBackgroundColor    = RGB{.2, .2, .2} // at 100 contrast
	STARSListColor          = RGB{.1, .9, .1}
	STARSTextAlertColor     = RGB{1, 0, 0}
	STARSMapColor           = RGB{.55, .55, .55}
	STARSCompassColor       = RGB{.55, .55, .55}
	STARSRangeRingColor     = RGB{.55, .55, .55}
	STARSTrackBlockColor    = RGB{0.12, 0.48, 1}
	STARSTrackHistoryColors = [5]RGB{
		RGB{.12, .31, .78},
		RGB{.28, .28, .67},
		RGB{.2, .2, .51},
		RGB{.16, .16, .43},
		RGB{.12, .12, .35},
	}
	STARSJRingConeColor         = RGB{.5, .5, 1}
	STARSTrackedAircraftColor   = RGB{1, 1, 1}
	STARSUntrackedAircraftColor = RGB{0, 1, 0}
	STARSInboundPointOutColor   = RGB{1, 1, 0}
	STARSGhostColor             = RGB{1, 1, 0}
	STARSSelectedAircraftColor  = RGB{0, 1, 1}

	STARSDCBButtonColor         = RGB{0, .4, 0}
	STARSDCBActiveButtonColor   = RGB{0, .8, 0}
	STARSDCBTextColor           = RGB{1, 1, 1}
	STARSDCBTextSelectedColor   = RGB{1, 1, 0}
	STARSDCBDisabledButtonColor = RGB{.4, .4, .4}
	STARSDCBDisabledTextColor   = RGB{.8, .8, .8}
)

const NumSTARSPreferenceSets = 32
const NumSTARSMaps = 28

type STARSPane struct {
	CurrentPreferenceSet  STARSPreferenceSet
	SelectedPreferenceSet int
	PreferenceSets        []STARSPreferenceSet

	SystemMaps map[int]*STARSMap

	weatherRadar WeatherRadar

	systemFont [6]*Font
	dcbFont    [3]*Font // 0, 1, 2 only

	events *EventsSubscription

	// All of the aircraft in the world, each with additional information
	// carried along in an STARSAircraftState.
	Aircraft map[string]*STARSAircraftState

	AircraftToIndex map[string]int // for use in lists
	IndexToAircraft map[int]string // map is sort of wasteful since it's dense, but...

	AutoTrackDepartures map[string]interface{}

	// callsign -> controller id
	InboundPointOuts  map[string]string
	OutboundPointOuts map[string]string

	queryUnassociated *TransientMap[string, interface{}]

	RangeBearingLines []STARSRangeBearingLine
	MinSepAircraft    [2]string

	CAAircraft []CAAircraft

	// For CRDA
	ConvergingRunways []STARSConvergingRunways

	SimulateCRT bool

	// Various UI state
	scopeClickHandler   func(pw [2]float32, transforms ScopeTransformations) STARSCommandStatus
	activeDCBMenu       int
	selectedPlaceButton string

	dwellAircraft     string
	drawRouteAircraft string

	commandMode       CommandMode
	multiFuncPrefix   string
	previewAreaOutput string
	previewAreaInput  string

	HavePlayedSPCAlertSound map[string]interface{}

	lastTrackUpdate time.Time
	discardTracks   bool

	LastCASoundTime time.Time

	drawApproachAirspace  bool
	drawDepartureAirspace bool

	// The start of a RBL--one click received, waiting for the second.
	wipRBL STARSRangeBearingLine
}

type STARSRangeBearingLine struct {
	P [2]struct {
		// If callsign is given, use that aircraft's position;
		// otherwise we have a fixed position.
		Loc      Point2LL
		Callsign string
	}
}

func (rbl STARSRangeBearingLine) GetPoints(ctx *PaneContext, aircraft []*Aircraft, sp *STARSPane) (p0, p1 Point2LL) {
	// Each line endpoint may be specified either by an aircraft's
	// position or by a fixed position. We'll start with the fixed
	// position and then override it if there's a valid *Aircraft.
	p0, p1 = rbl.P[0].Loc, rbl.P[1].Loc
	if ac := ctx.world.Aircraft[rbl.P[0].Callsign]; ac != nil {
		state, ok := sp.Aircraft[ac.Callsign]
		if ok && !state.LostTrack(ctx.world.CurrentTime()) && Find(aircraft, ac) != -1 {
			p0 = state.TrackPosition()
		}
	}
	if ac := ctx.world.Aircraft[rbl.P[1].Callsign]; ac != nil {
		state, ok := sp.Aircraft[ac.Callsign]
		if ok && !state.LostTrack(ctx.world.CurrentTime()) && Find(aircraft, ac) != -1 {
			p1 = state.TrackPosition()
		}
	}
	return
}

type CAAircraft struct {
	Callsigns    [2]string // sorted alphabetically
	Acknowledged bool
}

type QuickLookPosition struct {
	Callsign string
	Id       string
	Plus     bool
}

func parseQuickLookPositions(w *World, s string) ([]QuickLookPosition, string, error) {
	var positions []QuickLookPosition

	ctrl, ok := w.Controllers[w.Callsign]
	if !ok {
		lg.Errorf("%s: couldn't get *Controller for us?", w.Callsign)
		return nil, s, ErrSTARSIllegalPosition
	}
	num := string(ctrl.SectorId[0])

	idx := 0

	tryAddController := func(id string) bool {
		ctrl := w.GetController(id)
		if ctrl != nil {
			plus := idx < len(s) && s[idx] == '+'
			if plus {
				idx++
			}
			positions = append(positions, QuickLookPosition{
				Callsign: ctrl.Callsign,
				Id:       id,
				Plus:     plus,
			})
		}
		return ctrl != nil
	}

	// per 6-94, this is "fun"
	// - in general the string is a list of TCPs / sector ids.
	// - each may have a plus at the end
	// - if a single character id is entered, then we prepend the number for
	//   the current controller's sector id. in that case a space is required
	//   before the next one, if any
	id := ""
	for idx < len(s) {
		// Start work on a new controller id
		id = string(s[idx])
		idx++
		if id == " " {
			// Allow multiple spaces between ids
			continue
		}

		// Just a single character id (maybe with a plus), so prepend
		// our id number and see if it works.
		if tryAddController(num + id) {
			// Must have a space next (or be done)
			if idx < len(s) && s[idx] != ' ' {
				return positions, s[idx:], ErrSTARSIllegalParam
			}
		} else {
			// Multi-character position specification
			for idx < len(s) {
				// Loop precondition: we have a partial but invalid specification.
				id += string(s[idx])
				idx++

				if tryAddController(id) {
					id = ""
					break
				}
			}
			if id != "" {
				return positions, id, ErrSTARSIllegalPosition
			}
		}
	}

	return positions, "", nil
}

type CRDAMode int

const (
	CRDAModeStagger = iota
	CRDAModeTie
)

// this is read-only, stored in STARSPane for convenience
type STARSConvergingRunways struct {
	ConvergingRunways
	ApproachRegions [2]*ApproachRegion
	Airport         string
	Index           int
}

type CRDARunwayState struct {
	Enabled                 bool
	LeaderLineDirection     *CardinalOrdinalDirection // nil -> unset
	DrawCourseLines         bool
	DrawQualificationRegion bool
}

// stores the per-preference set state for each STARSConvergingRunways
type CRDARunwayPairState struct {
	Enabled     bool
	Mode        CRDAMode
	RunwayState [2]CRDARunwayState
}

func (c *STARSConvergingRunways) getRunwaysString() string {
	return c.Runways[0] + "/" + c.Runways[1]
}

type CommandMode int

const (
	CommandModeNone = iota
	CommandModeInitiateControl
	CommandModeTerminateControl
	CommandModeHandOff
	CommandModeVP
	CommandModeMultiFunc
	CommandModeFlightData
	CommandModeCollisionAlert
	CommandModeMin
	CommandModeSavePrefAs
	CommandModeMaps
	CommandModeLDR
	CommandModeRangeRings
	CommandModeRange
	CommandModeSiteMenu
)

const (
	DCBMenuMain = iota
	DCBMenuAux
	DCBMenuMaps
	DCBMenuBrite
	DCBMenuCharSize
	DCBMenuPref
	DCBMenuSite
	DCBMenuSSAFilter
	DCBMenuGITextFilter
)

type STARSAircraftState struct {
	// Radar tracks are maintained as a ring buffer where tracksIndex is
	// the index of the next track to be written.  (Thus, tracksIndex==0
	// implies that there are no tracks.)  In FUSED mode, radar tracks are
	// updated once per second; otherwise they are updated once every 5
	// seconds. Changing to/from FUSED mode causes tracksIndex to be reset,
	// thus discarding previous tracks.
	tracks      [50]RadarTrack
	tracksIndex int

	DatablockType DatablockType

	IsSelected bool // middle click

	// Only drawn if non-zero
	JRingRadius    float32
	ConeLength     float32
	DisplayTPASize bool // flip this so that zero-init works here? (What is the default?)

	// This is only set if a leader line direction was specified for this
	// aircraft individually
	LeaderLineDirection *CardinalOrdinalDirection

	Ghost struct {
		PartialDatablock bool
		State            GhostState
	}

	displayPilotAltitude bool
	pilotAltitude        int

	DisplayReportedBeacon bool // note: only for unassociated
	DisplayPTL            bool
	DisableCAWarnings     bool
	DisableMSAW           bool
	InhibitMSAWAlert      bool // only applies if in an alert. clear when alert is over?

	SPCOverride string

	FirstSeen           time.Time
	FirstRadarTrack     time.Time
	HaveEnteredAirspace bool

	OutboundHandoffAccepted bool
	OutboundHandoffFlashEnd time.Time
}

type GhostState int

const (
	GhostStateRegular = iota
	GhostStateSuppressed
	GhostStateForced
)

func (s *STARSAircraftState) TrackAltitude() int {
	idx := (s.tracksIndex - 1) % len(s.tracks)
	return s.tracks[idx].Altitude
}

func (s *STARSAircraftState) TrackPosition() Point2LL {
	idx := (s.tracksIndex - 1) % len(s.tracks)
	return s.tracks[idx].Position
}

func (s *STARSAircraftState) TrackGroundspeed() int {
	idx := (s.tracksIndex - 1) % len(s.tracks)
	return s.tracks[idx].Groundspeed
}

func (s *STARSAircraftState) HaveHeading() bool {
	return s.tracksIndex > 1
}

// Note that the vector returned by HeadingVector() is along the aircraft's
// extrapolated path.  Thus, it includes the effect of wind.  The returned
// vector is scaled so that it represents where it is expected to be one
// minute in the future.
func (s *STARSAircraftState) HeadingVector(nmPerLongitude, magneticVariation float32) Point2LL {
	if !s.HaveHeading() {
		return Point2LL{}
	}

	idx0, idx1 := (s.tracksIndex-1)%len(s.tracks), (s.tracksIndex-2)%len(s.tracks)

	p0 := ll2nm(s.tracks[idx0].Position, nmPerLongitude)
	p1 := ll2nm(s.tracks[idx1].Position, nmPerLongitude)
	v := sub2ll(p0, p1)
	v = normalize2f(v)
	// v's length should be groundspeed / 60 nm.
	v = scale2f(v, float32(s.TrackGroundspeed())/60) // hours to minutes
	return nm2ll(v, nmPerLongitude)
}

func (s *STARSAircraftState) TrackHeading(nmPerLongitude float32) float32 {
	if !s.HaveHeading() {
		return 0
	}
	idx0, idx1 := (s.tracksIndex-1)%len(s.tracks), (s.tracksIndex-2)%len(s.tracks)
	return headingp2ll(s.tracks[idx1].Position, s.tracks[idx0].Position, nmPerLongitude, 0)
}

func (s *STARSAircraftState) LostTrack(now time.Time) bool {
	// Only return true if we have at least one valid track from the past
	// but haven't heard from the aircraft recently.
	idx := (s.tracksIndex - 1) % len(s.tracks)
	return s.tracksIndex == 0 || now.Sub(s.tracks[idx].Time) > 30*time.Second
}

type STARSMap struct {
	Label         string        `json:"label"`
	Group         int           `json:"group"` // 0 -> A, 1 -> B
	Name          string        `json:"name"`
	CommandBuffer CommandBuffer `json:"command_buffer"`
}

///////////////////////////////////////////////////////////////////////////
// STARSPreferenceSet

type STARSPreferenceSet struct {
	Name string

	DisplayDCB  bool
	DCBPosition int

	Center Point2LL
	Range  float32

	CurrentCenter Point2LL
	OffCenter     bool

	RangeRingsCenter Point2LL
	RangeRingRadius  int

	// TODO? cursor speed

	CurrentATIS string
	GIText      [9]string

	RadarTrackHistory int

	WeatherIntensity [6]bool

	// If empty, then then MULTI or FUSED mode, depending on
	// FusedRadarMode.  The custom JSON name is so we don't get errors
	// parsing old configs, which stored this as an array...
	RadarSiteSelected string `json:"RadarSiteSelectedName"`
	FusedRadarMode    bool

	// For tracked by the user
	LeaderLineDirection CardinalOrdinalDirection
	LeaderLineLength    int // 0-7
	// For tracked by other controllers
	ControllerLeaderLineDirections map[string]CardinalOrdinalDirection
	// If not specified in ControllerLeaderLineDirections...
	OtherControllerLeaderLineDirection *CardinalOrdinalDirection
	// Only set if specified by the user (and not used currently...)
	UnassociatedLeaderLineDirection *CardinalOrdinalDirection

	AltitudeFilters struct {
		Unassociated [2]int // low, high
		Associated   [2]int
	}

	QuickLookAll       bool
	QuickLookAllIsPlus bool
	QuickLookPositions []QuickLookPosition

	CRDA struct {
		Disabled bool
		// Has the same size and indexing as corresponding STARSPane
		// STARSConvergingRunways
		RunwayPairState []CRDARunwayPairState
		ForceAllGhosts  bool
	}

	DisplayLDBBeaconCodes bool // TODO: default?
	SelectedBeaconCodes   []string

	// TODO: review--should some of the below not be in prefs but be in STARSPane?

	DisplayUncorrelatedTargets bool

	DisableCAWarnings bool
	DisableMSAW       bool

	OverflightFullDatablocks bool
	AutomaticFDBOffset       bool

	DisplayTPASize bool

	VideoMapVisible  map[string]interface{}
	SystemMapVisible map[int]interface{}

	PTLLength      float32
	PTLOwn, PTLAll bool

	DwellMode DwellMode

	TopDownMode     bool
	GroundRangeMode bool

	Bookmarks [10]struct {
		Center      Point2LL
		Range       float32
		TopDownMode bool
	}

	Brightness struct {
		DCB                STARSBrightness
		BackgroundContrast STARSBrightness
		VideoGroupA        STARSBrightness
		VideoGroupB        STARSBrightness
		FullDatablocks     STARSBrightness
		Lists              STARSBrightness
		Positions          STARSBrightness
		LimitedDatablocks  STARSBrightness
		OtherTracks        STARSBrightness
		Lines              STARSBrightness
		RangeRings         STARSBrightness
		Compass            STARSBrightness
		BeaconSymbols      STARSBrightness
		PrimarySymbols     STARSBrightness
		History            STARSBrightness
		Weather            STARSBrightness
		WxContrast         STARSBrightness
	}

	CharSize struct {
		DCB             int
		Datablocks      int
		Lists           int
		Tools           int
		PositionSymbols int
	}

	PreviewAreaPosition [2]float32

	SSAList struct {
		Position [2]float32
		Visible  bool
		Filter   struct {
			All                 bool
			Time                bool
			Altimeter           bool
			Status              bool
			Radar               bool
			Codes               bool
			SpecialPurposeCodes bool
			Range               bool
			PredictedTrackLines bool
			AltitudeFilters     bool
			AirportWeather      bool
			QuickLookPositions  bool
			DisabledTerminal    bool
			ActiveCRDAPairs     bool

			Text struct {
				Main bool
				GI   [9]bool
			}
		}
	}
	VFRList struct {
		Position [2]float32
		Visible  bool
		Lines    int
	}
	TABList struct {
		Position [2]float32
		Visible  bool
		Lines    int
	}
	AlertList struct {
		Position [2]float32
		Visible  bool
		Lines    int
	}
	CoastList struct {
		Position [2]float32
		Visible  bool
		Lines    int
	}
	SignOnList struct {
		Position [2]float32
		Visible  bool
	}
	VideoMapsList struct {
		Position  [2]float32
		Visible   bool
		Selection VideoMapsGroup
	}
	CRDAStatusList struct {
		Position [2]float32
		Visible  bool
	}
	TowerLists [3]struct {
		Position [2]float32
		Visible  bool
		Lines    int
	}
}

type VideoMapsGroup int

const (
	VideoMapsGroupGeo = iota
	VideoMapsGroupSysProc
)

func (ps *STARSPreferenceSet) ResetCRDAState(rwys []STARSConvergingRunways) {
	ps.CRDA.RunwayPairState = nil
	state := CRDARunwayPairState{}
	// The first runway is enabled by default
	state.RunwayState[0].Enabled = true
	for range rwys {
		ps.CRDA.RunwayPairState = append(ps.CRDA.RunwayPairState, state)
	}
}

type DwellMode int

const (
	// Make 0 be "on" so zero-initialization gives "on"
	DwellModeOn = iota
	DwellModeLock
	DwellModeOff
)

func (d DwellMode) String() string {
	switch d {
	case DwellModeOn:
		return "ON"

	case DwellModeLock:
		return "LOCK"

	case DwellModeOff:
		return "OFF"

	default:
		return "unhandled DwellMode"
	}
}

const (
	DCBPositionTop = iota
	DCBPositionLeft
	DCBPositionRight
	DCBPositionBottom
)

func (sp *STARSPane) MakePreferenceSet(name string, w *World) STARSPreferenceSet {
	var ps STARSPreferenceSet

	ps.Name = name

	ps.DisplayDCB = true
	ps.DCBPosition = DCBPositionTop

	if w != nil {
		ps.Center = w.Center
		ps.Range = w.Range
	} else {
		ps.Center = Point2LL{73.475, 40.395} // JFK-ish
		ps.Range = 50
	}

	ps.CurrentCenter = ps.Center

	ps.RangeRingsCenter = ps.Center
	ps.RangeRingRadius = 5

	ps.RadarTrackHistory = 5

	ps.VideoMapVisible = make(map[string]interface{})
	if w != nil && len(w.STARSMaps) > 0 {
		ps.VideoMapVisible[w.STARSMaps[0].Name] = nil
	}
	ps.SystemMapVisible = make(map[int]interface{})

	ps.LeaderLineDirection = North
	ps.LeaderLineLength = 1

	ps.AltitudeFilters.Unassociated = [2]int{100, 60000}
	ps.AltitudeFilters.Associated = [2]int{100, 60000}

	ps.DisplayUncorrelatedTargets = true

	ps.DisplayTPASize = true

	ps.PTLLength = 1

	ps.Brightness.DCB = 60
	ps.Brightness.BackgroundContrast = 0
	ps.Brightness.VideoGroupA = 50
	ps.Brightness.VideoGroupB = 40
	ps.Brightness.FullDatablocks = 80
	ps.Brightness.Lists = 80
	ps.Brightness.Positions = 80
	ps.Brightness.LimitedDatablocks = 80
	ps.Brightness.OtherTracks = 80
	ps.Brightness.Lines = 40
	ps.Brightness.RangeRings = 20
	ps.Brightness.Compass = 40
	ps.Brightness.BeaconSymbols = 55
	ps.Brightness.PrimarySymbols = 80
	ps.Brightness.History = 60
	ps.Brightness.Weather = 30
	ps.Brightness.WxContrast = 30

	ps.CharSize.DCB = 1
	ps.CharSize.Datablocks = 1
	ps.CharSize.Lists = 1
	ps.CharSize.Tools = 1
	ps.CharSize.PositionSymbols = 0

	ps.PreviewAreaPosition = [2]float32{.05, .8}

	ps.SSAList.Position = [2]float32{.05, .95}
	ps.SSAList.Visible = true
	ps.SSAList.Filter.All = true

	ps.TABList.Position = [2]float32{.05, .7}
	ps.TABList.Lines = 5
	ps.TABList.Visible = true

	ps.VFRList.Position = [2]float32{.05, .2}
	ps.VFRList.Lines = 5
	ps.VFRList.Visible = true

	ps.AlertList.Position = [2]float32{.8, .25}
	ps.AlertList.Lines = 5
	ps.AlertList.Visible = true

	ps.CoastList.Position = [2]float32{.8, .65}
	ps.CoastList.Lines = 5
	ps.CoastList.Visible = false

	ps.SignOnList.Position = [2]float32{.8, .95}
	ps.SignOnList.Visible = true

	ps.VideoMapsList.Position = [2]float32{.85, .5}
	ps.VideoMapsList.Visible = false

	ps.CRDAStatusList.Position = [2]float32{.05, .7}

	ps.TowerLists[0].Position = [2]float32{.05, .5}
	ps.TowerLists[0].Lines = 5
	ps.TowerLists[0].Visible = true

	ps.TowerLists[1].Position = [2]float32{.05, .8}
	ps.TowerLists[1].Lines = 5

	ps.TowerLists[2].Position = [2]float32{.05, .9}
	ps.TowerLists[2].Lines = 5

	ps.ResetCRDAState(sp.ConvergingRunways)

	return ps
}

func (ps *STARSPreferenceSet) Duplicate() STARSPreferenceSet {
	dupe := *ps
	dupe.SelectedBeaconCodes = DuplicateSlice(ps.SelectedBeaconCodes)
	dupe.CRDA.RunwayPairState = DuplicateSlice(ps.CRDA.RunwayPairState)
	dupe.VideoMapVisible = DuplicateMap(ps.VideoMapVisible)
	dupe.SystemMapVisible = DuplicateMap(ps.SystemMapVisible)
	return dupe
}

func (ps *STARSPreferenceSet) Activate(w *World) {
	if ps.VideoMapVisible == nil {
		ps.VideoMapVisible = make(map[string]interface{})
		if w != nil && len(w.STARSMaps) > 0 {
			ps.VideoMapVisible[w.STARSMaps[0].Name] = nil
		}
	}
	if ps.SystemMapVisible == nil {
		ps.SystemMapVisible = make(map[int]interface{})
	}
}

///////////////////////////////////////////////////////////////////////////
// Utility types and methods

type DatablockType int

const (
	PartialDatablock = iota
	LimitedDatablock
	FullDatablock
)

// See STARS Operators Manual 5-184...
func (sp *STARSPane) flightPlanSTARS(w *World, ac *Aircraft) (string, error) {
	fp := ac.FlightPlan
	if fp == nil {
		return "", ErrSTARSIllegalFlight
	}

	fmtTime := func(t time.Time) string {
		return t.UTC().Format("1504")
	}

	// Common stuff
	owner := ""
	if ctrl := w.GetController(ac.TrackingController); ctrl != nil {
		owner = ctrl.SectorId
	}

	numType := ""
	if num, ok := sp.AircraftToIndex[ac.Callsign]; ok {
		numType += fmt.Sprintf("%d/", num)
	}
	numType += fp.AircraftType

	state := sp.Aircraft[ac.Callsign]

	result := ac.Callsign + " " // all start with aricraft id
	if ac.IsDeparture() {
		if state.FirstRadarTrack.IsZero() {
			// Proposed departure
			result += numType + " "
			result += ac.AssignedSquawk.String() + " " + owner + "\n"

			if len(fp.DepartureAirport) > 0 {
				result += fp.DepartureAirport[1:] + " "
			}
			result += ac.Scratchpad + " "
			result += "P" + fmtTime(state.FirstSeen) + " "
			result += "R" + fmt.Sprintf("%03d", fp.Altitude/100)
		} else {
			// Active departure
			result += ac.AssignedSquawk.String() + " "
			if len(fp.DepartureAirport) > 0 {
				result += fp.DepartureAirport[1:] + " "
			}
			result += "D" + fmtTime(state.FirstRadarTrack) + " "
			result += fmt.Sprintf("%03d", int(ac.Altitude())/100) + "\n"

			result += ac.Scratchpad + " "
			result += "R" + fmt.Sprintf("%03d", fp.Altitude/100) + " "

			result += numType
		}
	} else {
		// Format it as an arrival (we don't do overflights...)
		result += numType + " "
		result += ac.AssignedSquawk.String() + " "
		result += owner + " "
		result += fmt.Sprintf("%03d", int(ac.Altitude())/100) + "\n"

		// Use the last item in the route for the entry fix
		routeFields := strings.Fields(fp.Route)
		if n := len(routeFields); n > 0 {
			result += routeFields[n-1] + " "
		}
		result += "A" + fmtTime(state.FirstRadarTrack) + " "
		if len(fp.ArrivalAirport) > 0 {
			result += fp.ArrivalAirport[1:] + " "
		}
	}

	return result, nil
}

func squawkingSPC(squawk Squawk) bool {
	return squawk == Squawk(0o7500) || squawk == Squawk(0o7600) ||
		squawk == Squawk(0o7700) || squawk == Squawk(0o7777)
}

type STARSCommandStatus struct {
	clear  bool
	output string
	err    error
}

type STARSBrightness int

func (b STARSBrightness) RGB() RGB {
	v := float32(b) / 100
	return RGB{v, v, v}
}

func (b STARSBrightness) ScaleRGB(r RGB) RGB {
	return r.Scale(float32(b) / 100)
}

///////////////////////////////////////////////////////////////////////////
// STARSPane proper

func NewSTARSPane(w *World) *STARSPane {
	sp := &STARSPane{
		SelectedPreferenceSet: -1,
	}
	sp.CurrentPreferenceSet = sp.MakePreferenceSet("", w)
	return sp
}

func (sp *STARSPane) Name() string { return "STARS" }

func (sp *STARSPane) Activate(w *World, eventStream *EventStream) {
	if sp.CurrentPreferenceSet.Range == 0 || sp.CurrentPreferenceSet.Center.IsZero() {
		// First launch after switching over to serializing the CurrentPreferenceSet...
		sp.CurrentPreferenceSet = sp.MakePreferenceSet("", w)
	}
	sp.CurrentPreferenceSet.Activate(w)

	if sp.HavePlayedSPCAlertSound == nil {
		sp.HavePlayedSPCAlertSound = make(map[string]interface{})
	}
	if sp.InboundPointOuts == nil {
		sp.InboundPointOuts = make(map[string]string)
	}
	if sp.OutboundPointOuts == nil {
		sp.OutboundPointOuts = make(map[string]string)
	}
	if sp.queryUnassociated == nil {
		sp.queryUnassociated = NewTransientMap[string, interface{}]()
	}

	sp.initializeFonts()

	if sp.Aircraft == nil {
		sp.Aircraft = make(map[string]*STARSAircraftState)
	}

	if sp.AircraftToIndex == nil {
		sp.AircraftToIndex = make(map[string]int)
	}
	if sp.IndexToAircraft == nil {
		sp.IndexToAircraft = make(map[int]string)
	}

	if sp.AutoTrackDepartures == nil {
		sp.AutoTrackDepartures = make(map[string]interface{})
	}

	sp.events = eventStream.Subscribe()

	ps := sp.CurrentPreferenceSet
	if ps.Brightness.Weather != 0 {
		sp.weatherRadar.Activate(sp.CurrentPreferenceSet.Center)
	}

	sp.lastTrackUpdate = time.Time{} // force immediate update at start
}

func (sp *STARSPane) Deactivate() {
	// Drop all of them
	sp.Aircraft = nil

	sp.events.Unsubscribe()
	sp.events = nil

	sp.weatherRadar.Deactivate()
}

func (sp *STARSPane) ResetWorld(w *World) {
	ps := &sp.CurrentPreferenceSet

	ps.Center = w.Center
	ps.Range = w.Range
	ps.CurrentCenter = ps.Center
	ps.RangeRingsCenter = ps.Center

	ps.VideoMapVisible = make(map[string]interface{})
	// Make the scenario's default video map be visible
	ps.VideoMapVisible[w.DefaultMap] = nil
	ps.SystemMapVisible = make(map[int]interface{})

	sp.SystemMaps = makeSystemMaps(w)

	ps.CurrentATIS = ""
	for i := range ps.GIText {
		ps.GIText[i] = ""
	}
	ps.RadarSiteSelected = ""

	sp.ConvergingRunways = nil
	for _, name := range SortedMapKeys(w.Airports) {
		ap := w.Airports[name]
		for idx, pair := range ap.ConvergingRunways {
			sp.ConvergingRunways = append(sp.ConvergingRunways, STARSConvergingRunways{
				ConvergingRunways: pair,
				ApproachRegions: [2]*ApproachRegion{ap.ApproachRegions[pair.Runways[0]],
					ap.ApproachRegions[pair.Runways[1]]},
				Airport: name[1:], // drop the leading "K"
				Index:   idx + 1,  // 1-based
			})
		}
	}

	ps.ResetCRDAState(sp.ConvergingRunways)
	for i := range sp.PreferenceSets {
		sp.PreferenceSets[i].ResetCRDAState(sp.ConvergingRunways)
	}

	sp.lastTrackUpdate = time.Time{} // force update
}

func makeSystemMaps(w *World) map[int]*STARSMap {
	maps := make(map[int]*STARSMap)

	// CA suppression filters
	csf := &STARSMap{
		Label: "ALLCASU",
		Name:  "ALL CA SUPPRESSION FILTERS",
	}
	for _, vol := range w.InhibitCAVolumes {
		vol.GenerateDrawCommands(&csf.CommandBuffer, w.NmPerLongitude)
	}
	maps[400] = csf

	// Radar maps
	radarIndex := 701
	for _, name := range SortedMapKeys(w.RadarSites) {
		sm := &STARSMap{
			Label: name + "RCM",
			Name:  name + " RADAR COVERAGE MAP",
		}

		site := w.RadarSites[name]
		ld := GetLinesDrawBuilder()
		ld.AddLatLongCircle(site.Position, w.NmPerLongitude, float32(site.PrimaryRange), 360)
		ld.AddLatLongCircle(site.Position, w.NmPerLongitude, float32(site.SecondaryRange), 360)
		ld.GenerateCommands(&sm.CommandBuffer)
		maps[radarIndex] = sm

		radarIndex++
		ReturnLinesDrawBuilder(ld)
	}

	return maps
}

func (sp *STARSPane) DrawUI() {
	sp.AutoTrackDepartures, _ = drawAirportSelector(sp.AutoTrackDepartures, "Auto track departure airports")
	imgui.Checkbox("Use CRT effect", &sp.SimulateCRT)
}

func (sp *STARSPane) CanTakeKeyboardFocus() bool { return true }

func (sp *STARSPane) processEvents(w *World) {
	// First handle changes in world.Aircraft
	for callsign, ac := range w.Aircraft {
		if _, ok := sp.Aircraft[callsign]; !ok {
			// First we've seen it; create the *STARSAircraftState for it
			sa := &STARSAircraftState{}
			if ac.TrackingController == w.Callsign || ac.ControllingController == w.Callsign {
				sa.DatablockType = FullDatablock
			}
			sp.Aircraft[callsign] = sa

			sa.FirstSeen = w.CurrentTime()
		}

		if squawkingSPC(ac.Squawk) {
			if _, ok := sp.HavePlayedSPCAlertSound[ac.Callsign]; !ok {
				sp.HavePlayedSPCAlertSound[ac.Callsign] = nil
				//globalConfig.AudioSettings.HandleEvent(AudioEventAlert)
			}
		}
	}

	// See if any aircraft we have state for have been removed
	for callsign := range sp.Aircraft {
		if _, ok := w.Aircraft[callsign]; !ok {
			delete(sp.Aircraft, callsign)
		}
	}

	// Filter out any removed aircraft from the CA list
	sp.CAAircraft = FilterSlice(sp.CAAircraft, func(ca CAAircraft) bool {
		_, a := w.Aircraft[ca.Callsigns[0]]
		_, b := w.Aircraft[ca.Callsigns[1]]
		return a && b
	})

	for _, event := range sp.events.Get() {
		switch event.Type {
		case PointOutEvent:
			if event.ToController == w.Callsign {
				if ctrl := w.GetController(event.FromController); ctrl != nil {
					sp.InboundPointOuts[event.Callsign] = ctrl.SectorId
				} else {
					sp.InboundPointOuts[event.Callsign] = ""
				}
			}
			if event.FromController == w.Callsign {
				if ctrl := w.GetController(event.ToController); ctrl != nil {
					sp.OutboundPointOuts[event.Callsign] = ctrl.SectorId
				} else {
					sp.OutboundPointOuts[event.Callsign] = ""
				}
			}

		case AcknowledgedPointOutEvent:
			if id, ok := sp.OutboundPointOuts[event.Callsign]; ok {
				if ctrl := w.GetController(event.FromController); ctrl != nil && ctrl.SectorId == id {
					delete(sp.OutboundPointOuts, event.Callsign)
				}
			}
			if id, ok := sp.InboundPointOuts[event.Callsign]; ok {
				if ctrl := w.GetController(event.ToController); ctrl != nil && ctrl.SectorId == id {
					delete(sp.InboundPointOuts, event.Callsign)
				}
			}

		case OfferedHandoffEvent:
			if event.ToController == w.Callsign {
				globalConfig.Audio.PlaySound(AudioEventInboundHandoff)
			}

		case AcceptedHandoffEvent:
			if event.FromController == w.Callsign && event.ToController != w.Callsign {
				if state, ok := sp.Aircraft[event.Callsign]; !ok {
					lg.Errorf("%s: have AcceptedHandoffEvent but missing STARS state?", event.Callsign)
				} else {
					state.OutboundHandoffAccepted = true
					state.OutboundHandoffFlashEnd = time.Now().Add(10 * time.Second)
					globalConfig.Audio.PlaySound(AudioEventHandoffAccepted)
				}
			}
		}
	}
}

func (sp *STARSPane) Upgrade(from, to int) {
	if from < 8 {
		sp.CurrentPreferenceSet.Brightness.DCB = 60
		sp.CurrentPreferenceSet.CharSize.DCB = 1
		for i := range sp.PreferenceSets {
			sp.PreferenceSets[i].Brightness.DCB = 60
			sp.PreferenceSets[i].CharSize.DCB = 1
		}
	}
	if from < 9 {
		remap := func(b *STARSBrightness) {
			*b = STARSBrightness(min(*b*2, 100))
		}
		remap(&sp.CurrentPreferenceSet.Brightness.VideoGroupA)
		remap(&sp.CurrentPreferenceSet.Brightness.VideoGroupB)
		remap(&sp.CurrentPreferenceSet.Brightness.RangeRings)
		remap(&sp.CurrentPreferenceSet.Brightness.Compass)
		for i := range sp.PreferenceSets {
			remap(&sp.PreferenceSets[i].Brightness.VideoGroupA)
			remap(&sp.PreferenceSets[i].Brightness.VideoGroupB)
			remap(&sp.PreferenceSets[i].Brightness.RangeRings)
			remap(&sp.PreferenceSets[i].Brightness.Compass)
		}
	}
	if from < 12 {
		if sp.CurrentPreferenceSet.Brightness.DCB == 0 {
			sp.CurrentPreferenceSet.Brightness.DCB = 60
		}
		for i := range sp.PreferenceSets {
			if sp.PreferenceSets[i].Brightness.DCB == 0 {
				sp.PreferenceSets[i].Brightness.DCB = 60
			}
		}
	}
}

func (sp *STARSPane) Draw(ctx *PaneContext, cb *CommandBuffer) {
	sp.processEvents(ctx.world)
	sp.updateRadarTracks(ctx.world)

	if ctx.world.STARSInputOverride != "" {
		sp.previewAreaInput = ctx.world.STARSInputOverride
		ctx.world.STARSInputOverride = ""
	}

	ps := sp.CurrentPreferenceSet

	if sp.SimulateCRT {
		cb.StartRTT(ctx.fbSize)
	}

	// Clear to background color
	cb.ClearRGB(ps.Brightness.BackgroundContrast.ScaleRGB(STARSBackgroundColor))

	if ctx.mouse != nil && ctx.mouse.Clicked[MouseButtonPrimary] {
		wmTakeKeyboardFocus(sp, false)
	}
	sp.processKeyboardInput(ctx)

	transforms := GetScopeTransformations(ctx.paneExtent, ctx.world.MagneticVariation, ctx.world.NmPerLongitude,
		ps.CurrentCenter, float32(ps.Range), 0)

	paneExtent := ctx.paneExtent
	if ps.DisplayDCB {
		paneExtent = sp.DrawDCB(ctx, transforms, cb)

		// Update scissor and viewport for what's left and to protect the DCB.
		cb.SetDrawBounds(paneExtent)

		// Clean up for the updated paneExtent that accounts for the space the DCB took.
		transforms = GetScopeTransformations(paneExtent, ctx.world.MagneticVariation, ctx.world.NmPerLongitude,
			sp.CurrentPreferenceSet.CurrentCenter, float32(ps.Range), 0)
		if ctx.mouse != nil {
			// The mouse position is provided in Pane coordinates, so that needs to be updated unless
			// the DCB is at the top, in which case it's unchanged.
			ms := *ctx.mouse
			ctx.mouse = &ms
			ctx.mouse.Pos[0] += ctx.paneExtent.p0[0] - paneExtent.p0[0]
			ctx.mouse.Pos[1] += ctx.paneExtent.p0[1] - paneExtent.p0[1]
		}
	}

	weatherIntensity := float32(ps.Brightness.Weather) / float32(100)
	sp.weatherRadar.Draw(ctx, weatherIntensity, transforms, cb)

	color := ps.Brightness.RangeRings.ScaleRGB(STARSRangeRingColor)
	DrawRangeRings(ctx, ps.RangeRingsCenter, float32(ps.RangeRingRadius), color, transforms, cb)

	transforms.LoadWindowViewingMatrices(cb)

	// Maps
	for _, vmap := range ctx.world.STARSMaps {
		if _, ok := ps.VideoMapVisible[vmap.Name]; !ok {
			continue
		}

		color := ps.Brightness.VideoGroupA.ScaleRGB(STARSMapColor)
		if vmap.Group == 1 {
			color = ps.Brightness.VideoGroupB.ScaleRGB(STARSMapColor)
		}
		cb.SetRGB(color)
		transforms.LoadLatLongViewingMatrices(cb)
		cb.Call(vmap.CommandBuffer)
	}

	for _, idx := range SortedMapKeys(ps.SystemMapVisible) {
		color := ps.Brightness.VideoGroupA.ScaleRGB(STARSMapColor)
		cb.SetRGB(color)
		transforms.LoadLatLongViewingMatrices(cb)
		cb.Call(sp.SystemMaps[idx].CommandBuffer)
	}

	ctx.world.DrawScenarioRoutes(transforms, sp.systemFont[ps.CharSize.Tools],
		ps.Brightness.Lists.ScaleRGB(STARSListColor), cb)

	sp.drawCRDARegions(ctx, transforms, cb)
	sp.drawSelectedRoute(ctx, transforms, cb)

	transforms.LoadWindowViewingMatrices(cb)

	if ps.Brightness.Compass > 0 {
		cbright := ps.Brightness.Compass.ScaleRGB(STARSCompassColor)
		font := sp.systemFont[ps.CharSize.Tools]
		DrawCompass(ps.CurrentCenter, ctx, 0, font, cbright, paneExtent, transforms, cb)
	}

	// Per-aircraft stuff: tracks, datablocks, vector lines, range rings, ...
	// Sort the aircraft so that they are always drawn in the same order
	// (go's map iterator randomization otherwise randomizes the order,
	// which can cause shimmering when datablocks overlap (especially if
	// one is selected). We'll go with alphabetical by callsign, with the
	// selected aircraft, if any, always drawn last.
	aircraft := sp.visibleAircraft(ctx.world)
	sort.Slice(aircraft, func(i, j int) bool {
		return aircraft[i].Callsign < aircraft[j].Callsign
	})

	sp.drawSystemLists(aircraft, ctx, paneExtent, transforms, cb)

	// Tools before datablocks
	sp.drawPTLs(aircraft, ctx, transforms, cb)
	sp.drawRingsAndCones(aircraft, ctx, transforms, cb)
	sp.drawRBLs(aircraft, ctx, transforms, cb)
	sp.drawMinSep(ctx, transforms, cb)
	sp.drawAirspace(ctx, transforms, cb)

	DrawHighlighted(ctx, transforms, cb)

	sp.drawTracks(aircraft, ctx, transforms, cb)
	sp.drawDatablocks(aircraft, ctx, transforms, cb)

	ghosts := sp.getGhostAircraft(aircraft, ctx)
	sp.drawGhosts(ghosts, ctx, transforms, cb)
	sp.consumeMouseEvents(ctx, ghosts, transforms, cb)
	sp.drawMouseCursor(ctx, paneExtent, transforms, cb)

	// Do this at the end of drawing so that we hold on to the tracks we
	// have for rendering the current frame.
	if sp.discardTracks {
		for _, state := range sp.Aircraft {
			state.tracksIndex = 0
		}
		sp.lastTrackUpdate = time.Time{} // force update
		sp.discardTracks = false
	}

	if sp.SimulateCRT {
		cb.EndRTT()
		cb.SetDrawBounds(ctx.paneExtent) // undo DCB bounds update
		cb.ApplyCRTEffect(ctx.paneExtent)
	}
}

func (sp *STARSPane) updateRadarTracks(w *World) {
	// FIXME: all aircraft radar tracks are updated at the same time.
	now := w.CurrentTime()
	if sp.radarMode(w) == RadarModeFused {
		if now.Sub(sp.lastTrackUpdate) < 1*time.Second {
			return
		}
	} else {
		if now.Sub(sp.lastTrackUpdate) < 5*time.Second {
			return
		}
	}
	sp.lastTrackUpdate = now

	for callsign, state := range sp.Aircraft {
		ac, ok := w.Aircraft[callsign]
		if !ok {
			lg.Errorf("%s: not found in World Aircraft?", callsign)
			continue
		}

		idx := state.tracksIndex % len(state.tracks)
		state.tracks[idx] = RadarTrack{
			Position:    ac.Position(),
			Altitude:    int(ac.Altitude()),
			Groundspeed: int(ac.Nav.FlightState.GS),
			Time:        now,
		}
		state.tracksIndex++
	}

	sp.updateCAAircraft(w)
}

func (sp *STARSPane) processKeyboardInput(ctx *PaneContext) {
	if !ctx.haveFocus || ctx.keyboard == nil {
		return
	}

	input := strings.ToUpper(ctx.keyboard.Input)
	if sp.commandMode == CommandModeMultiFunc && sp.multiFuncPrefix == "" && len(input) > 0 {
		sp.multiFuncPrefix = string(input[0])
		input = input[1:]
	}
	sp.previewAreaInput += input

	ps := &sp.CurrentPreferenceSet

	//lg.Infof("input \"%s\" ctl %v alt %v", input, ctx.keyboard.IsPressed(KeyControl), ctx.keyboard.IsPressed(KeyAlt))
	if ctx.keyboard.IsPressed(KeyControl) && len(input) == 1 && unicode.IsDigit(rune(input[0])) {
		idx := byte(input[0]) - '0'
		// This test should be redundant given the IsDigit check, but just to be safe...
		if int(idx) < len(ps.Bookmarks) {
			if ctx.keyboard.IsPressed(KeyAlt) {
				// Record bookmark
				ps.Bookmarks[idx].Center = ps.CurrentCenter
				ps.Bookmarks[idx].Range = ps.Range
				ps.Bookmarks[idx].TopDownMode = ps.TopDownMode
			} else {
				// Recall bookmark
				ps.Center = ps.Bookmarks[idx].Center
				ps.CurrentCenter = ps.Bookmarks[idx].Center
				ps.Range = ps.Bookmarks[idx].Range
				ps.TopDownMode = ps.Bookmarks[idx].TopDownMode
			}
		}
	}

	for key := range ctx.keyboard.Pressed {
		switch key {
		case KeyBackspace:
			if len(sp.previewAreaInput) > 0 {
				sp.previewAreaInput = sp.previewAreaInput[:len(sp.previewAreaInput)-1]
			} else {
				sp.multiFuncPrefix = ""
			}

		case KeyEnd:
			sp.resetInputState()
			sp.commandMode = CommandModeMin

		case KeyEnter:
			if status := sp.executeSTARSCommand(sp.previewAreaInput, ctx); status.err != nil {
				sp.previewAreaOutput = GetSTARSError(status.err).Error()
			} else {
				if status.clear {
					sp.resetInputState()
				}
				sp.previewAreaOutput = status.output
			}

		case KeyEscape:
			sp.resetInputState()
			sp.activeDCBMenu = DCBMenuMain
			// Also disable any mouse capture from spinners, just in case
			// the user is mashing escape to get out of one.
			sp.disableMenuSpinner(ctx)
			sp.wipRBL = STARSRangeBearingLine{}

		case KeyF1:
			if ctx.keyboard.IsPressed(KeyControl) {
				// Recenter
				ps.Center = ctx.world.Center
				ps.CurrentCenter = ps.Center
			}

		case KeyF2:
			if ctx.keyboard.IsPressed(KeyControl) {
				if ps.DisplayDCB {
					sp.disableMenuSpinner(ctx)
					sp.activeDCBMenu = DCBMenuMaps
				}
				sp.resetInputState()
				sp.commandMode = CommandModeMaps
			}

		case KeyF3:
			sp.resetInputState()
			sp.commandMode = CommandModeInitiateControl

		case KeyF4:
			if ctx.keyboard.IsPressed(KeyControl) && ps.DisplayDCB {
				sp.disableMenuSpinner(ctx)
				sp.activeDCBMenu = DCBMenuBrite
			} else {
				sp.resetInputState()
				sp.commandMode = CommandModeTerminateControl
			}

		case KeyF5:
			if ctx.keyboard.IsPressed(KeyControl) && ps.DisplayDCB {
				sp.activeDCBMenu = DCBMenuMain
				sp.activateMenuSpinner(unsafe.Pointer(&ps.LeaderLineLength))
			} else {
				sp.resetInputState()
				sp.commandMode = CommandModeHandOff
			}

		case KeyF6:
			if ctx.keyboard.IsPressed(KeyControl) && ps.DisplayDCB {
				sp.disableMenuSpinner(ctx)
				sp.activeDCBMenu = DCBMenuCharSize
			} else {
				sp.resetInputState()
				sp.commandMode = CommandModeVP
			}

		case KeyF7:
			if ctx.keyboard.IsPressed(KeyControl) && ps.DisplayDCB {
				sp.disableMenuSpinner(ctx)
				if sp.activeDCBMenu == DCBMenuMain {
					sp.activeDCBMenu = DCBMenuAux
				} else {
					sp.activeDCBMenu = DCBMenuMain
				}
			} else {
				sp.resetInputState()
				sp.commandMode = CommandModeMultiFunc
			}

		case KeyF8:
			if ctx.keyboard.IsPressed(KeyControl) {
				sp.disableMenuSpinner(ctx)
				ps.DisplayDCB = !ps.DisplayDCB
			}

		case KeyF9:
			if ctx.keyboard.IsPressed(KeyControl) && ps.DisplayDCB {
				sp.disableMenuSpinner(ctx)
				sp.activateMenuSpinner(unsafe.Pointer(&ps.RangeRingRadius))
			} else {
				sp.resetInputState()
				sp.commandMode = CommandModeFlightData
			}

		case KeyF10:
			if ctx.keyboard.IsPressed(KeyControl) && ps.DisplayDCB {
				sp.disableMenuSpinner(ctx)
				sp.activateMenuSpinner(unsafe.Pointer(&ps.Range))
			}

		case KeyF11:
			if ctx.keyboard.IsPressed(KeyControl) && ps.DisplayDCB {
				sp.disableMenuSpinner(ctx)
				sp.activeDCBMenu = DCBMenuSite
			} else {
				sp.resetInputState()
				sp.commandMode = CommandModeCollisionAlert
			}
		}
	}
}

func (sp *STARSPane) disableMenuSpinner(ctx *PaneContext) {
	activeSpinner = nil
	ctx.platform.EndCaptureMouse()
}

func (sp *STARSPane) activateMenuSpinner(ptr unsafe.Pointer) {
	activeSpinner = ptr
}

func (sp *STARSPane) getAircraftIndex(ac *Aircraft) int {
	if idx, ok := sp.AircraftToIndex[ac.Callsign]; ok {
		return idx
	} else {
		idx := len(sp.AircraftToIndex) + 1
		sp.AircraftToIndex[ac.Callsign] = idx
		sp.IndexToAircraft[idx] = ac.Callsign
		return idx
	}
}

func (sp *STARSPane) executeSTARSCommand(cmd string, ctx *PaneContext) (status STARSCommandStatus) {
	lookupAircraft := func(callsign string) *Aircraft {
		if ac := ctx.world.GetAircraft(callsign); ac != nil {
			return ac
		}

		// try to match squawk code
		for _, ac := range sp.visibleAircraft(ctx.world) {
			if ac.Squawk.String() == callsign {
				return ac
			}
		}

		if idx, err := strconv.Atoi(callsign); err == nil {
			if callsign, ok := sp.IndexToAircraft[idx]; ok {
				return ctx.world.Aircraft[callsign]
			}
		}

		return nil
	}
	lookupCallsign := func(callsign string) string {
		ac := lookupAircraft(callsign)
		if ac != nil {
			return ac.Callsign
		}
		return callsign
	}

	ps := &sp.CurrentPreferenceSet

	switch sp.commandMode {
	case CommandModeNone:
		switch cmd {
		case "*D+":
			ps.DisplayTPASize = !ps.DisplayTPASize
			// TODO: check that toggling all is the expected behavior
			for _, state := range sp.Aircraft {
				state.DisplayTPASize = !state.DisplayTPASize
			}
			status.clear = true
			return

		case "*T":
			// Remove all RBLs
			sp.wipRBL = STARSRangeBearingLine{}
			sp.RangeBearingLines = nil
			status.clear = true
			return

		case "**J":
			// remove all j-rings
			for _, state := range sp.Aircraft {
				state.JRingRadius = 0
			}
			status.clear = true
			return

		case "**P":
			// remove all cones
			for _, state := range sp.Aircraft {
				state.ConeLength = 0
			}
			status.clear = true
			return

		case "DA":
			sp.drawApproachAirspace = !sp.drawApproachAirspace
			status.clear = true
			return

		case "DD":
			sp.drawDepartureAirspace = !sp.drawDepartureAirspace
			status.clear = true
			return

		case ".ROUTE":
			sp.drawRouteAircraft = ""
			status.clear = true
			return
		}

		if len(cmd) >= 3 && cmd[:2] == "*T" {
			// Delete specified rbl
			if idx, err := strconv.Atoi(cmd[2:]); err == nil {
				idx--
				if idx >= 0 && idx < len(sp.RangeBearingLines) {
					sp.RangeBearingLines = DeleteSliceElement(sp.RangeBearingLines, idx)
					status.clear = true
				} else {
					status.err = ErrSTARSIllegalParam
				}
			} else {
				status.err = ErrSTARSIllegalParam
			}
			return
		}

		f := strings.Fields(cmd)
		if len(f) > 1 {
			if f[0] == ".AUTOTRACK" {
				for _, airport := range f[1:] {
					if airport == "NONE" {
						sp.AutoTrackDepartures = make(map[string]interface{})
					} else if airport == "ALL" {
						sp.AutoTrackDepartures = make(map[string]interface{})
						for name := range ctx.world.DepartureAirports {
							sp.AutoTrackDepartures[name] = nil
						}
					} else {
						// See if it's in the facility
						if ctx.world.DepartureAirports[airport] != nil {
							sp.AutoTrackDepartures[airport] = nil
						} else {
							status.err = ErrSTARSIllegalAirport
							return
						}
					}
				}
				status.clear = true
				return
			} else if f[0] == ".FIND" {
				if pos, ok := ctx.world.Locate(f[1]); ok {
					globalConfig.highlightedLocation = pos
					globalConfig.highlightedLocationEndTime = time.Now().Add(5 * time.Second)
					status.clear = true
					return
				} else {
					status.err = ErrSTARSIllegalFix
					return
				}
			}
		}

	case CommandModeInitiateControl:
		if ac := lookupAircraft(cmd); ac == nil {
			status.err = ErrSTARSNoFlight
		} else {
			sp.initiateTrack(ctx, ac.Callsign)
			status.clear = true
		}
		return

	case CommandModeTerminateControl:
		if cmd == "ALL" {
			for callsign, ac := range ctx.world.Aircraft {
				if ac.TrackingController == ctx.world.Callsign {
					sp.dropTrack(ctx, callsign)
				}
			}
			status.clear = true
			return
		} else {
			sp.dropTrack(ctx, lookupCallsign(cmd))
			return
		}

	case CommandModeHandOff:
		f := strings.Fields(cmd)
		switch len(f) {
		case 0:
			// Accept hand off of target closest to range rings center
			var closest *Aircraft
			var closestDistance float32
			for _, ac := range sp.visibleAircraft(ctx.world) {
				if ac.HandoffTrackController != ctx.world.Callsign {
					continue
				}

				state := sp.Aircraft[ac.Callsign]
				d := nmdistance2ll(ps.RangeRingsCenter, state.TrackPosition())
				if closest == nil || d < closestDistance {
					closest = ac
					closestDistance = d
				}
			}

			if closest != nil {
				sp.acceptHandoff(ctx, closest.Callsign)
			}
			status.clear = true
			return
		case 1:
			sp.cancelHandoff(ctx, lookupCallsign(f[0]))
			status.clear = true
			return
		case 2:
			sp.handoffTrack(ctx, lookupCallsign(f[1]), f[0])
			status.clear = true
			return
		}

	case CommandModeVP:
		// TODO
		status.err = ErrSTARSCommandFormat
		return

	case CommandModeMultiFunc:
		switch sp.multiFuncPrefix {
		case "B":
			validBeacon := func(s string) bool {
				for ch := range s {
					if !(ch == '0' || ch == '1' || ch == '2' || ch == '3' ||
						ch == '4' || ch == '5' || ch == '6' || ch == '7') {
						return false
					}
				}
				return true
			}
			toggleBeacon := func(code string) {
				sfilt := FilterSlice(ps.SelectedBeaconCodes,
					func(c string) bool { return c == code })
				if len(sfilt) < len(ps.SelectedBeaconCodes) {
					// it was in there, so we'll toggle it off
					ps.SelectedBeaconCodes = sfilt
				} else {
					ps.SelectedBeaconCodes = append(ps.SelectedBeaconCodes, code)
				}
			}

			if cmd == "" {
				// B -> for unassociated track, toggle display of beacon code in LDB
				ps.DisplayLDBBeaconCodes = !ps.DisplayLDBBeaconCodes
				status.clear = true
				return
			} else if cmd == "E" {
				// BE -> enable display of beacon code in ldbs
				ps.DisplayLDBBeaconCodes = true
				status.clear = true
				return
			} else if cmd == "I" {
				// BI -> inhibit display of beacon code in ldbs
				ps.DisplayLDBBeaconCodes = false
				status.clear = true
				return
			} else if len(cmd) == 2 && validBeacon(cmd) {
				// B[0-7][0-7] -> toggle select beacon code block
				toggleBeacon(cmd)
				status.clear = true
				return
			} else if len(cmd) == 4 && validBeacon(cmd) {
				// B[0-7][0-7][0-7][0-7] -> toggle select discrete beacon code
				toggleBeacon(cmd)
				status.clear = true
				return
			}

		case "D":
			if cmd == "E" {
				ps.DwellMode = DwellModeOn
				status.clear = true
			} else if cmd == "L" {
				ps.DwellMode = DwellModeLock
				status.clear = true
			} else if cmd == "I" { // inhibit
				ps.DwellMode = DwellModeOff
				status.clear = true
			} else if len(cmd) == 1 {
				// illegal value for dwell
				status.err = ErrSTARSIllegalValue
			} else if ac := lookupAircraft(cmd); ac != nil {
				// D(callsign)
				// Display flight plan
				status.output, status.err = sp.flightPlanSTARS(ctx.world, ac)
				if status.err == nil {
					status.clear = true
				}
			} else {
				status.err = ErrSTARSNoFlight
			}
			return

		case "E":
			if cmd == "" {
				ps.OverflightFullDatablocks = !ps.OverflightFullDatablocks
				status.clear = true
				return
			}

		case "F":
			// altitude filters
			af := &ps.AltitudeFilters
			if cmd == "" {
				// F -> display current in preview area
				status.output = fmt.Sprintf("%03d %03d\n%03d %03d",
					af.Unassociated[0]/100, af.Unassociated[1]/100,
					af.Associated[0]/100, af.Associated[1]/100)
				status.clear = true
				return
			} else if cmd[0] == 'C' {
				// FC(low associated)(high associated)
				if len(cmd[1:]) != 6 {
					status.err = ErrSTARSCommandFormat
				} else if digits, err := strconv.Atoi(cmd[1:]); err == nil {
					// TODO: validation?
					// The first three digits give the low altitude in 100s of feet
					af.Associated[0] = (digits / 1000) * 100
					// And the last three give the high altitude in 100s of feet
					af.Associated[1] = (digits % 1000) * 100
				} else {
					status.err = ErrSTARSIllegalParam
				}
				status.clear = true
				return
			} else {
				// F(low unassociated)(high unassociated) (low associated)(high associated)
				if len(cmd) != 13 {
					status.err = ErrSTARSCommandFormat
				} else {
					unassoc, assoc := cmd[0:6], cmd[7:13]
					if digits, err := strconv.Atoi(unassoc); err == nil {
						// TODO: more validation?
						af.Unassociated[0] = (digits / 1000) * 100
						// And the last three give the high altitude in 100s of feet
						af.Unassociated[1] = (digits % 1000) * 100

						if digits, err := strconv.Atoi(assoc); err == nil {
							// TODO: more validation?
							af.Associated[0] = (digits / 1000) * 100
							// And the last three give the high altitude in 100s of feet
							af.Associated[1] = (digits % 1000) * 100
						} else {
							status.err = ErrSTARSIllegalParam
						}
					} else {
						status.err = ErrSTARSIllegalParam
					}
				}
				status.clear = true
				return
			}

		case "I":
			if cmd == "*" {
				// I* clears the status area(?!)
				status.clear = true
				return
			}

		case "L":
			// leader lines
			if l := len(cmd); l == 0 {
				status.err = ErrSTARSCommandFormat
				return
			} else if l == 1 {
				if dir, ok := numpadToDirection(cmd[0]); ok && dir != nil {
					// Tracked by me
					ps.LeaderLineDirection = *dir
					status.clear = true
				} else {
					status.err = ErrSTARSIllegalParam
				}
				return
			} else if l == 2 {
				if dir, ok := numpadToDirection(cmd[0]); ok && cmd[1] == 'U' {
					// Unassociated tracks
					ps.UnassociatedLeaderLineDirection = dir
					status.clear = true
				} else if ok && cmd[1] == '*' {
					// Tracked by other controllers
					ps.OtherControllerLeaderLineDirection = dir
					status.clear = true
				} else {
					status.err = ErrSTARSIllegalParam
				}
				return
			} else if f := strings.Fields(cmd); len(f) == 2 {
				// either L(id)(space)(dir) or L(dir)(space)(callsign)
				if len(f[0]) == 1 {
					// L(dir)(space)(callsign)
					if dir, ok := numpadToDirection(f[0][0]); ok {
						if ac := lookupAircraft(f[1]); ac != nil {
							sp.Aircraft[ac.Callsign].LeaderLineDirection = dir
							status.clear = true
						} else {
							status.err = ErrSTARSNoFlight
						}
					} else {
						status.err = ErrSTARSCommandFormat
					}
					return
				} else {
					// L(id)(space)(dir)
					if ctrl := ctx.world.GetController(f[0]); ctrl != nil {
						if dir, ok := numpadToDirection(f[1][0]); ok && len(f[1]) == 1 {
							// Per-controller leaderline
							if ps.ControllerLeaderLineDirections == nil {
								ps.ControllerLeaderLineDirections = make(map[string]CardinalOrdinalDirection)
							}
							if dir != nil {
								ps.ControllerLeaderLineDirections[ctrl.Callsign] = *dir
							} else {
								delete(ps.ControllerLeaderLineDirections, ctrl.Callsign)
							}
							status.clear = true
						} else {
							status.err = ErrSTARSCommandFormat
						}
					} else {
						status.err = ErrSTARSIllegalPosition
					}
					return
				}
			}

		case "N":
			// CRDA...
			if cmd == "" {
				// Toggle CRDA processing (on by default). Note that when
				// it is disabled we still hold on to CRDARunwayPairState array so
				// that we're back where we started if CRDA is reenabled.
				ps.CRDA.Disabled = !ps.CRDA.Disabled
				status.clear = true
				return
			} else if cmd == "*ALL" {
				ps.CRDA.ForceAllGhosts = !ps.CRDA.ForceAllGhosts
				status.clear = true
				return
			} else if n := len(cmd); n >= 5 {
				// All commands are at least 5 characters, so check that up front
				validAirport := func(ap string) bool {
					for _, pair := range sp.ConvergingRunways {
						if pair.Airport == ap {
							return true
						}
					}
					return false
				}

				getRunway := func(s string) (string, string) {
					i := 0
					for i < len(s) {
						ch := s[i]
						if ch >= '0' && ch <= '9' {
							i++
						} else if ch == 'L' || ch == 'R' || ch == 'C' {
							i++
							break
						} else {
							break
						}
					}
					return s[:i], s[i:]
				}

				getState := func(ap, rwy string) (*CRDARunwayPairState, *CRDARunwayState) {
					for i, pair := range sp.ConvergingRunways {
						if pair.Airport != ap {
							continue
						}

						pairState := &ps.CRDA.RunwayPairState[i]
						if !pairState.Enabled {
							continue
						}

						for j, pairRunway := range pair.Runways {
							if rwy == pairRunway {
								return pairState, &pairState.RunwayState[j]
							}
						}
					}
					return nil, nil
				}

				if cmd[0] == 'L' && validAirport(cmd[1:4]) {
					// Set leader line direction: NL<airport><runway><1-9>
					rwy, num := getRunway(cmd[4:])
					_, runwayState := getState(cmd[1:4], rwy)
					if len(num) == 1 {
						if dir, ok := numpadToDirection(num[0]); ok {
							runwayState.LeaderLineDirection = dir
							status.clear = true
							return
						}
					}
				} else if ap := cmd[:3]; validAirport(ap) {
					if cmd[n-1] == 'S' || cmd[n-1] == 'T' || cmd[n-1] == 'D' {
						// enable/disable a runway pair
						if index, err := strconv.Atoi(cmd[3 : n-1]); err == nil {
							for i, pair := range sp.ConvergingRunways {
								if pair.Airport == ap && pair.Index == index {
									if cmd[n-1] == 'D' {
										ps.CRDA.RunwayPairState[i].Enabled = false
										status.clear = true
										status.output = ap + " " + pair.getRunwaysString() + " INHIBITED"
										return
									} else {
										// Make sure neither of the runways involved is already enabled with
										// another pair.
										for j, pairState := range ps.CRDA.RunwayPairState {
											if !pairState.Enabled {
												continue
											}
											if sp.ConvergingRunways[j].Runways[0] == pair.Runways[0] ||
												sp.ConvergingRunways[j].Runways[0] == pair.Runways[1] ||
												sp.ConvergingRunways[j].Runways[1] == pair.Runways[0] ||
												sp.ConvergingRunways[j].Runways[1] == pair.Runways[1] {
												status.err = ErrSTARSIllegalParam
												return
											}
										}

										if cmd[n-1] == 'S' {
											ps.CRDA.RunwayPairState[i].Mode = CRDAModeStagger
										} else {
											ps.CRDA.RunwayPairState[i].Mode = CRDAModeTie
										}
										ps.CRDA.RunwayPairState[i].Enabled = true
										status.output = ap + " " + pair.getRunwaysString() + " ENABLED"
										status.clear = true
										return
									}
								}
							}
						}
					} else {
						// there should be a valid runway following the
						// airport
						rwy, extra := getRunway(cmd[3:])

						pairState, runwayState := getState(ap, rwy)
						if pairState != nil && runwayState != nil {
							switch extra {
							case "":
								// toggle ghosts for runway
								runwayState.Enabled = !runwayState.Enabled
								status.output = ap + " " + rwy + " GHOSTING " +
									Select(runwayState.Enabled, "ENABLED", "INHIBITED")
								if !runwayState.Enabled {
									runwayState.DrawQualificationRegion = false
									runwayState.DrawCourseLines = false
								}
								status.clear = true
								return

							case "E":
								// enable ghosts for runway
								runwayState.Enabled = true
								status.output = ap + " " + rwy + " GHOSTING ENABLED"
								status.clear = true
								return

							case "I":
								// disable ghosts for runway
								runwayState.Enabled = false
								status.output = ap + " " + rwy + " GHOSTING INHIBITED"
								// this also disables the runway's visualizations
								runwayState.DrawQualificationRegion = false
								runwayState.DrawCourseLines = false
								status.clear = true
								return

							case " B":
								runwayState.DrawQualificationRegion = !runwayState.DrawQualificationRegion
								status.clear = true
								return

							case " L":
								runwayState.DrawCourseLines = !runwayState.DrawCourseLines
								status.clear = true
								return
							}
						}
					}
				}

				status.err = ErrSTARSIllegalParam
				return
			}

		case "O":
			if cmd == "" {
				ps.AutomaticFDBOffset = !ps.AutomaticFDBOffset
				status.clear = true
				return
			} else if cmd == "E" {
				ps.AutomaticFDBOffset = true
				status.clear = true
				return
			} else if cmd == "I" {
				ps.AutomaticFDBOffset = true
				status.clear = true
				return
			}

		case "P":
			updateTowerList := func(idx int) {
				if len(cmd[1:]) == 0 {
					ps.TowerLists[idx].Visible = !ps.TowerLists[idx].Visible
					status.clear = true
				} else {
					if n, err := strconv.Atoi(cmd[1:]); err == nil {
						n = clamp(n, 1, 100)
						ps.TowerLists[idx].Lines = n
					} else {
						status.err = ErrSTARSIllegalParam
					}
					status.clear = true
				}
			}

			if len(cmd) == 1 {
				switch cmd[0] {
				case '1':
					updateTowerList(0)
					return
				case '2':
					updateTowerList(1)
					return
				case '3':
					updateTowerList(2)
					return
				}
			}

		case "Q": // quicklook
			if len(cmd) == 0 {
				// inhibit for all
				ps.QuickLookAll = false
				ps.QuickLookAllIsPlus = false
				ps.QuickLookPositions = nil
				status.clear = true
				return
			} else if cmd == "ALL" {
				if ps.QuickLookAll && ps.QuickLookAllIsPlus {
					ps.QuickLookAllIsPlus = false
				} else {
					ps.QuickLookAll = !ps.QuickLookAll
					ps.QuickLookAllIsPlus = false
					ps.QuickLookPositions = nil
				}
				status.clear = true
				return
			} else if cmd == "ALL+" {
				if ps.QuickLookAll && !ps.QuickLookAllIsPlus {
					ps.QuickLookAllIsPlus = true
				} else {
					ps.QuickLookAll = !ps.QuickLookAll
					ps.QuickLookAllIsPlus = false
					ps.QuickLookPositions = nil
				}
				status.clear = true
				return
			} else {
				positions, input, err := parseQuickLookPositions(ctx.world, cmd)
				if len(positions) > 0 {
					ps.QuickLookAll = false

					for _, pos := range positions {
						// Toggle
						match := func(q QuickLookPosition) bool { return q.Id == pos.Id && q.Plus == pos.Plus }
						matchId := func(q QuickLookPosition) bool { return q.Id == pos.Id }
						if idx := FindIf(ps.QuickLookPositions, match); idx != -1 {
							nomatch := func(q QuickLookPosition) bool { return !match(q) }
							ps.QuickLookPositions = FilterSlice(ps.QuickLookPositions, nomatch)
						} else if idx := FindIf(ps.QuickLookPositions, matchId); idx != -1 {
							// Toggle plus
							ps.QuickLookPositions[idx].Plus = !ps.QuickLookPositions[idx].Plus
						} else {
							ps.QuickLookPositions = append(ps.QuickLookPositions, pos)
						}
					}
					sort.Slice(ps.QuickLookPositions,
						func(i, j int) bool { return ps.QuickLookPositions[i].Id < ps.QuickLookPositions[j].Id })
				}

				if err == nil {
					status.clear = true
				} else {
					status.err = err
					sp.previewAreaInput = input
				}
				return
			}

		case "S":
			switch len(cmd) {
			case 0:
				// S -> clear atis, first line of text
				ps.CurrentATIS = ""
				ps.GIText[0] = ""
				status.clear = true
				return

			case 1:
				if cmd[0] == '*' {
					// S* -> clear atis
					ps.CurrentATIS = ""
					status.clear = true
					return
				} else if cmd[0] >= '1' && cmd[0] <= '9' {
					// S[1-9] -> clear corresponding line of text
					idx := cmd[0] - '1'
					ps.GIText[idx] = ""
					status.clear = true
					return
				} else if cmd[0] >= 'A' && cmd[0] <= 'Z' {
					// S(atis) -> set atis code
					ps.CurrentATIS = string(cmd[0])
					status.clear = true
					return
				} else {
					status.err = ErrSTARSIllegalParam
					return
				}

			default:
				if len(cmd) == 2 && cmd[0] >= 'A' && cmd[0] <= 'Z' && cmd[1] == '*' {
					// S(atis)* -> set atis, delete first line of text
					ps.CurrentATIS = string(cmd[0])
					ps.GIText[0] = ""
					status.clear = true
					return
				} else if cmd[0] == '*' {
					// S*(text) -> clear atis, set first line of gi text
					ps.CurrentATIS = ""
					ps.GIText[0] = cmd[1:]
					status.clear = true
					return
				} else if cmd[0] >= '1' && cmd[0] <= '9' && cmd[1] == ' ' {
					// S[1-9](spc)(text) -> set corresponding line of GI text
					idx := cmd[0] - '1'
					ps.GIText[idx] = cmd[2:]
					status.clear = true
					return
				} else if cmd[0] >= 'A' && cmd[0] <= 'Z' {
					// S(atis)(text) -> set atis and first line of GI text
					ps.CurrentATIS = string(cmd[0])
					ps.GIText[0] = cmd[1:]
					status.clear = true
					return
				} else {
					status.err = ErrSTARSIllegalParam
					return
				}

			}

		case "T":
			updateList := func(cmd string, visible *bool, lines *int) {
				if cmd == "" {
					*visible = !*visible
				} else if lines != nil {
					if n, err := strconv.Atoi(cmd); err == nil {
						*lines = clamp(n, 1, 100) // TODO: or error if out of range? (and below..)
					} else {
						status.err = ErrSTARSIllegalParam
					}
				}
				status.clear = true
			}

			if len(cmd) == 0 {
				updateList("", &ps.TABList.Visible, &ps.TABList.Lines)
				return
			} else {
				switch cmd[0] {
				case '0', '1', '2', '3', '4', '5', '6', '7', '8', '9':
					updateList(cmd, &ps.TABList.Visible, &ps.TABList.Lines)
					return
				case 'V':
					updateList(cmd[1:], &ps.VFRList.Visible, &ps.VFRList.Lines)
					return
				case 'M':
					updateList(cmd[1:], &ps.AlertList.Visible, &ps.AlertList.Lines)
					return
				case 'C':
					updateList(cmd[1:], &ps.CoastList.Visible, &ps.CoastList.Lines)
					return
				case 'S':
					updateList(cmd[1:], &ps.SignOnList.Visible, nil)
					return
				case 'X':
					updateList(cmd[1:], &ps.VideoMapsList.Visible, nil)
					return
				case 'N':
					updateList(cmd[1:], &ps.CRDAStatusList.Visible, nil)
					return
				}
			}

		case "V":
			switch cmd {
			case "MI":
				ps.DisableMSAW = true
				status.clear = true
				return
			case "ME":
				ps.DisableMSAW = false
				status.clear = true
				return
			}

		case "Y":
			f := strings.Fields(cmd)
			if len(f) == 1 {
				// Y callsign -> clear scratchpad and reported altitude
				callsign := lookupCallsign(f[0])
				if state, ok := sp.Aircraft[callsign]; ok {
					state.pilotAltitude = 0
					sp.setScratchpad(ctx, callsign, "")
					status.clear = true
				}
				return
			} else if len(f) == 2 {
				// Y callsign <space> scratch -> set scatchpad
				// Y callsign <space> ### -> set pilot alt

				// Either pilot alt or scratchpad entry
				if ac := lookupAircraft(f[0]); ac == nil {
					status.err = ErrSTARSNoFlight
				} else if alt, err := strconv.Atoi(f[1]); err == nil {
					sp.Aircraft[ac.Callsign].pilotAltitude = alt * 100
				} else {
					sp.setScratchpad(ctx, ac.Callsign, f[1])
				}
				status.clear = true
				return
			}

		case "Z":
			if cmd == "A" {
				// TODO: test audible alarm
				status.clear = true
				return
			}
			status.err = ErrSTARSCommandFormat
			return

		case "9":
			if cmd == "" {
				ps.GroundRangeMode = !ps.GroundRangeMode
			} else {
				status.err = ErrSTARSCommandFormat
			}
			status.clear = true
			return
		}

	case CommandModeFlightData:
		f := strings.Fields(cmd)
		if len(f) == 1 {
			callsign := lookupCallsign(f[0])
			status.err = ctx.world.SetSquawkAutomatic(callsign)
		} else if len(f) == 2 {
			if squawk, err := ParseSquawk(f[1]); err == nil {
				callsign := lookupCallsign(f[0])
				status.err = ctx.world.SetSquawk(callsign, squawk)
			} else {
				status.err = ErrSTARSIllegalCode
			}
		} else {
			status.err = ErrSTARSCommandFormat
		}
		status.clear = true
		return

	case CommandModeCollisionAlert:
		if len(cmd) > 3 && cmd[:2] == "K " {
			if ac := lookupAircraft(cmd[2:]); ac != nil {
				state := sp.Aircraft[ac.Callsign]
				state.DisableCAWarnings = !state.DisableCAWarnings
			} else {
				status.err = ErrSTARSNoFlight
			}
			status.clear = true
			return
		} else if cmd == "AI" {
			ps.DisableCAWarnings = true
			status.clear = true
			return
		} else if cmd == "AE" {
			ps.DisableCAWarnings = false
			status.clear = true
			return
		}

	case CommandModeMin:
		if cmd == "" {
			// Clear min sep
			sp.MinSepAircraft[0] = ""
			sp.MinSepAircraft[1] = ""
			status.clear = true
		} else {
			status.err = ErrSTARSCommandFormat
		}
		return

	case CommandModeSavePrefAs:
		psave := sp.CurrentPreferenceSet.Duplicate()
		psave.Name = cmd
		sp.PreferenceSets = append(sp.PreferenceSets, psave)
		sp.SelectedPreferenceSet = len(sp.PreferenceSets) - 1
		status.clear = true
		globalConfig.Save()
		return

	case CommandModeMaps:
		if cmd == "A" {
			// remove all maps
			ps.VideoMapVisible = make(map[string]interface{})
			ps.SystemMapVisible = make(map[int]interface{})
			status.clear = true
			return
		} else if n := len(cmd); n >= 2 {
			op := "T"            // toggle by default
			if cmd[n-1] == 'E' { // enable
				op = "E"
				cmd = cmd[:n-1]
			} else if cmd[n-1] == 'I' { // inhibit
				op = "T"
				cmd = cmd[:n-1]
			}

			if idx, err := strconv.Atoi(cmd); err != nil {
				status.err = ErrSTARSCommandFormat
			} else if idx <= 0 {
				status.err = ErrSTARSIllegalMap
			} else if idx > len(ctx.world.STARSMaps) {
				// is it a system map?
				if _, ok := sp.SystemMaps[idx]; ok {
					if _, ok := ps.SystemMapVisible[idx]; (ok && op == "T") || op == "I" {
						delete(ps.SystemMapVisible, idx)
					} else if (!ok && op == "T") || op == "E" {
						ps.SystemMapVisible[idx] = nil
					}
					status.clear = true
					return
				}
				status.err = ErrSTARSIllegalMap
			} else {
				idx--
				name := ctx.world.STARSMaps[idx].Name
				if _, ok := ps.VideoMapVisible[name]; (ok && op == "T") || op == "I" {
					delete(ps.VideoMapVisible, name)
				} else if (!ok && op == "T") || op == "E" {
					ps.VideoMapVisible[name] = nil
				}
			}
			status.clear = true
			return
		}

	case CommandModeLDR:
		if len(cmd) > 0 {
			if r, err := strconv.Atoi(cmd); err != nil {
				status.err = ErrSTARSCommandFormat
			} else if r < 0 || r > 7 {
				status.err = ErrSTARSIllegalValue
			} else {
				ps.Range = float32(r)
			}
			status.clear = true
			return
		}

	case CommandModeRangeRings:
		// TODO: what if user presses enter?
		switch cmd {
		case "2":
			ps.RangeRingRadius = 2
		case "5":
			ps.RangeRingRadius = 5
		case "10":
			ps.RangeRingRadius = 10
		case "20":
			ps.RangeRingRadius = 20
		default:
			status.err = ErrSTARSIllegalValue
		}
		status.clear = true
		return

	case CommandModeRange:
		if len(cmd) > 0 {
			if r, err := strconv.Atoi(cmd); err != nil {
				status.err = ErrSTARSCommandFormat
			} else if r < 6 || r > 256 {
				status.err = ErrSTARSIllegalValue
			} else {
				ps.Range = float32(r)
			}
			status.clear = true
			return
		}

	case CommandModeSiteMenu:
		if cmd == "~" {
			ps.RadarSiteSelected = ""
			status.clear = true
			return
		} else if len(cmd) > 0 {
			// Index, character id, or name
			if i, err := strconv.Atoi(cmd); err == nil {
				if i < 0 || i >= len(ctx.world.RadarSites) {
					status.err = ErrSTARSIllegalValue
				} else {
					ps.RadarSiteSelected = SortedMapKeys(ctx.world.RadarSites)[i]
					status.clear = true
				}
				return
			}
			for id, rs := range ctx.world.RadarSites {
				if cmd == rs.Char || cmd == id {
					ps.RadarSiteSelected = id
					status.clear = true
				}
				return
			}
			status.clear = true
			status.err = ErrSTARSIllegalParam
			return
		}
	}

	status.err = ErrSTARSCommandFormat
	return
}

func (sp *STARSPane) setScratchpad(ctx *PaneContext, callsign string, contents string) {
	ctx.world.SetScratchpad(callsign, contents, nil,
		func(err error) {
			sp.previewAreaOutput = GetSTARSError(err).Error()
		})
}

func (sp *STARSPane) setTemporaryAltitude(ctx *PaneContext, callsign string, alt int) {
	ctx.world.SetTemporaryAltitude(callsign, alt, nil,
		func(err error) {
			sp.previewAreaOutput = GetSTARSError(err).Error()
		})
}

func (sp *STARSPane) initiateTrack(ctx *PaneContext, callsign string) {
	ctx.world.InitiateTrack(callsign,
		func(any) {
			if state, ok := sp.Aircraft[callsign]; ok {
				state.DatablockType = FullDatablock
			}
			if ac, ok := ctx.world.Aircraft[callsign]; ok {
				sp.previewAreaOutput, _ = sp.flightPlanSTARS(ctx.world, ac)
			}
		},
		func(err error) {
			sp.previewAreaOutput = GetSTARSError(err).Error()
		})
}

func (sp *STARSPane) dropTrack(ctx *PaneContext, callsign string) {
	ctx.world.DropTrack(callsign, nil,
		func(err error) {
			sp.previewAreaOutput = GetSTARSError(err).Error()
		})
}

func (sp *STARSPane) acceptHandoff(ctx *PaneContext, callsign string) {
	ctx.world.AcceptHandoff(callsign,
		func(any) {
			if state, ok := sp.Aircraft[callsign]; ok {
				state.DatablockType = FullDatablock
			}
			if ac, ok := ctx.world.Aircraft[callsign]; ok {
				sp.previewAreaOutput, _ = sp.flightPlanSTARS(ctx.world, ac)
			}
		},
		func(err error) {
			sp.previewAreaOutput = GetSTARSError(err).Error()
		})
}

func (sp *STARSPane) handoffTrack(ctx *PaneContext, callsign string, controller string) {
	ctx.world.HandoffTrack(callsign, controller, nil,
		func(err error) {
			sp.previewAreaOutput = GetSTARSError(err).Error()
		})
}

func (sp *STARSPane) handoffControl(ctx *PaneContext, callsign string) {
	ctx.world.HandoffControl(callsign, nil,
		func(err error) {
			sp.previewAreaOutput = GetSTARSError(err).Error()
		})
}

func (sp *STARSPane) pointOut(ctx *PaneContext, callsign string, controller string) {
	ctx.world.PointOut(callsign, controller, nil,
		func(err error) {
			sp.previewAreaOutput = GetSTARSError(err).Error()
		})
}

func (sp *STARSPane) acknowledgePointOut(ctx *PaneContext, callsign string) {
	ctx.world.AcknowledgePointOut(callsign, nil,
		func(err error) {
			sp.previewAreaOutput = GetSTARSError(err).Error()
		})
}

func (sp *STARSPane) cancelHandoff(ctx *PaneContext, callsign string) {
	ctx.world.CancelHandoff(callsign, nil,
		func(err error) {
			sp.previewAreaOutput = GetSTARSError(err).Error()
		})
}

func (sp *STARSPane) rejectHandoff(ctx *PaneContext, callsign string) {
	ctx.world.RejectHandoff(callsign, nil,
		func(err error) {
			sp.previewAreaOutput = GetSTARSError(err).Error()
		})
}

func (sp *STARSPane) executeSTARSClickedCommand(ctx *PaneContext, cmd string, mousePosition [2]float32,
	ghosts []*GhostAircraft, transforms ScopeTransformations) (status STARSCommandStatus) {
	// See if an aircraft was clicked
	ac, acDistance := sp.tryGetClosestAircraft(ctx.world, mousePosition, transforms)
	ghost, ghostDistance := sp.tryGetClosestGhost(ghosts, mousePosition, transforms)

	isControllerId := func(id string) bool {
		// FIXME: check--this is likely to be pretty slow, relatively
		// speaking...
		for _, ctrl := range ctx.world.GetAllControllers() {
			if ctrl.SectorId == id {
				return true
			}
		}
		return false
	}

	ps := &sp.CurrentPreferenceSet

	// The only thing that can happen with a ghost is to switch between a full/partial
	// datablock. Note that if we found both an aircraft and a ghost and a command was entered,
	// we don't issue an error for a bad ghost command but
	if ghost != nil && ghostDistance < acDistance {
		if sp.commandMode == CommandModeNone && cmd == "" {
			state := sp.Aircraft[ghost.Callsign]
			state.Ghost.PartialDatablock = !state.Ghost.PartialDatablock
			status.clear = true
			return
		} else if sp.commandMode == CommandModeMultiFunc && sp.multiFuncPrefix == "N" {
			if cmd == "" {
				// Suppress ghost
				state := sp.Aircraft[ghost.Callsign]
				state.Ghost.State = GhostStateSuppressed
				status.clear = true
				return
			} else if cmd == "*" {
				// Display parent aircraft flight plan
				ac := ctx.world.Aircraft[ghost.Callsign]
				status.output, status.err = sp.flightPlanSTARS(ctx.world, ac)
				if status.err == nil {
					status.clear = true
				}
				return
			}
		}
	}

	if ac != nil {
		state := sp.Aircraft[ac.Callsign]

		switch sp.commandMode {
		case CommandModeNone:
			switch len(cmd) {
			case 0:
				if AnySlice(sp.CAAircraft, func(ca CAAircraft) bool {
					return (ca.Callsigns[0] == ac.Callsign || ca.Callsigns[1] == ac.Callsign) &&
						!ca.Acknowledged
				}) {
					// Acknowledged a CA
					for i, ca := range sp.CAAircraft {
						if ca.Callsigns[0] == ac.Callsign || ca.Callsigns[1] == ac.Callsign {
							sp.CAAircraft[i].Acknowledged = true
						}
					}
				} else if ac.HandoffTrackController == ctx.world.Callsign {
					// Accept inbound h/o
					status.clear = true
					sp.acceptHandoff(ctx, ac.Callsign)
					return
				} else if ac.HandoffTrackController != ctx.world.Callsign &&
					ac.TrackingController == ctx.world.Callsign {
					// cancel offered handoff offered
					status.clear = true
					sp.cancelHandoff(ctx, ac.Callsign)
					return
				} else if _, ok := sp.InboundPointOuts[ac.Callsign]; ok {
					// ack point out
					sp.acknowledgePointOut(ctx, ac.Callsign)
					status.clear = true
					return
				} else if state.OutboundHandoffAccepted {
					// ack an accepted handoff, which we will treat as also
					// handing off control.
					state.OutboundHandoffAccepted = false
					state.OutboundHandoffFlashEnd = time.Now()
					sp.handoffControl(ctx, ac.Callsign)
				} else { //if ac.IsAssociated() {
					if state.DatablockType != FullDatablock {
						state.DatablockType = FullDatablock
						// do not collapse datablock if user is tracking the aircraft
					} else if ac.TrackingController != ctx.world.Callsign {
						state.DatablockType = PartialDatablock
					}
				}
			//} else {
			//sp.queryUnassociated.Add(ac, nil, 5*time.Second)
			//}
			// TODO: ack SPC alert

			case 1:
				if cmd == "." {
					status.clear = true
					sp.setScratchpad(ctx, ac.Callsign, "")
					return
				} else if cmd == "U" {
					status.clear = true
					sp.rejectHandoff(ctx, ac.Callsign)
					return
				} else if cmd == "*" {
					from := sp.Aircraft[ac.Callsign].TrackPosition()
					sp.scopeClickHandler = func(pw [2]float32, transforms ScopeTransformations) (status STARSCommandStatus) {
						p := transforms.LatLongFromWindowP(pw)
						hdg := headingp2ll(from, p, ac.NmPerLongitude(), ac.MagneticVariation())
						dist := nmdistance2ll(from, p)

						status.output = fmt.Sprintf("%03d/%.2f", int(hdg+.5), dist)
						status.clear = true
						return
					}
					return
				} else if dir, ok := numpadToDirection(cmd[0]); ok {
					state.LeaderLineDirection = dir
					status.clear = true
					return
				} else if cmd == "?" {
					ctx.world.PrintInfo(ac)
					status.clear = true
					return
				} else if cmd == "X" {
					ctx.world.DeleteAircraft(ac, func(e error) {
						status.err = ErrSTARSIllegalTrack
					})
					status.clear = true
					return
				}

			case 2:
				if isControllerId(cmd) {
					status.clear = true
					sp.handoffTrack(ctx, ac.Callsign, cmd)
					return
				} else if cmd == "*J" {
					// remove j-ring for aircraft
					state.JRingRadius = 0
					status.clear = true
					return
				} else if cmd == "*P" {
					// remove cone for aircraft
					state.ConeLength = 0
					status.clear = true
					return
				} else if cmd == "*T" {
					// range bearing line
					sp.wipRBL = STARSRangeBearingLine{}
					sp.wipRBL.P[0].Callsign = ac.Callsign
					sp.scopeClickHandler = rblSecondClickHandler(ctx, sp)
					return
				} else if cmd == "HJ" || cmd == "RF" || cmd == "EM" || cmd == "MI" || cmd == "SI" {
					state.SPCOverride = cmd
					status.clear = true
					return
				}

			case 3:
				if isControllerId(cmd) {
					status.clear = true
					sp.handoffTrack(ctx, ac.Callsign, cmd)
					return
				} else if cmd == "*D+" {
					ps.DisplayTPASize = !ps.DisplayTPASize
					status.clear = true
					return
				} else if alt, err := strconv.Atoi(cmd); err == nil {
					state.pilotAltitude = alt * 100
					status.clear = true
					return
				}

			case 4:
				if cmd[0] == '+' {
					if alt, err := strconv.Atoi(cmd[1:]); err == nil {
						status.clear = true
						sp.setTemporaryAltitude(ctx, ac.Callsign, alt*100)
					} else {
						status.err = ErrSTARSCommandFormat
					}
					return
				} else {
					// HACK: disable this for training command mode...
					/*
						status.clear = true
						status.err = amendFlightPlan(ac.Callsign, func(fp *FlightPlan) {
							fp.AircraftType = strings.TrimRight(cmd, "*")
						})
						return
					*/
				}

			case 5:
				switch cmd[:2] {
				case "++":
					if alt, err := strconv.Atoi(cmd[2:]); err == nil {
						status.err = amendFlightPlan(ctx.world, ac.Callsign, func(fp *FlightPlan) {
							fp.Altitude = alt * 100
						})
						status.clear = true
					} else {
						status.err = ErrSTARSCommandFormat
					}
					return
				}
			}

			if cmd == ".ROUTE" {
				sp.drawRouteAircraft = ac.Callsign
				status.clear = true
				return
			}

			if len(cmd) > 2 && cmd[:2] == "*J" {
				if r, err := strconv.Atoi(cmd[2:]); err == nil {
					if r < 1 || r > 30 {
						status.err = ErrSTARSIllegalValue
					} else {
						state.JRingRadius = float32(r)
					}
					status.clear = true
				} else if r, err := strconv.ParseFloat(cmd[2:], 32); err == nil {
					if r < 1 || r > 30 {
						status.err = ErrSTARSIllegalValue
					} else {
						state.JRingRadius = float32(r)
					}
					status.clear = true
				} else {
					status.err = ErrSTARSIllegalParam
				}
				return
			}
			if len(cmd) > 2 && cmd[:2] == "*P" {
				if r, err := strconv.Atoi(cmd[2:]); err == nil {
					if r < 1 || r > 30 {
						status.err = ErrSTARSIllegalValue
					} else {
						state.ConeLength = float32(r)
					}
					status.clear = true
				} else if r, err := strconv.ParseFloat(cmd[2:], 32); err == nil {
					if r < 1 || r > 30 {
						status.err = ErrSTARSIllegalValue
					} else {
						state.ConeLength = float32(r)
					}
					status.clear = true
				} else {
					status.err = ErrSTARSIllegalParam
				}
				return
			}
			if lc := len(cmd); lc > 2 && cmd[lc-1] == '*' && isControllerId(cmd[:lc-1]) {
				status.clear = true
				sp.pointOut(ctx, ac.Callsign, cmd[:lc-1])
				return
			}

			if len(cmd) > 0 {
				ctx.world.RunAircraftCommands(ac, cmd,
					func(err error) {
						globalConfig.Audio.PlaySound(AudioEventCommandError)
						sp.previewAreaOutput = GetSTARSError(err).Error()
					})

				status.clear = true
				return
			}

		case CommandModeInitiateControl:
			// TODO: error if cmd != ""?
			status.clear = true
			sp.initiateTrack(ctx, ac.Callsign)
			return

		case CommandModeTerminateControl:
			// TODO: error if cmd != ""?
			status.clear = true
			sp.dropTrack(ctx, ac.Callsign)
			return

		case CommandModeHandOff:
			if cmd == "" {
				status.clear = true
				sp.cancelHandoff(ctx, ac.Callsign)
			} else {
				status.clear = true
				sp.handoffTrack(ctx, ac.Callsign, cmd)
			}
			return

		case CommandModeVP:
			// TODO: implement
			status.err = ErrSTARSCommandFormat
			return

		case CommandModeMultiFunc:
			switch sp.multiFuncPrefix {
			case "B":
				if cmd == "" {
					state.DisplayReportedBeacon = !state.DisplayReportedBeacon
					status.clear = true
				} else {
					status.err = ErrSTARSCommandFormat
				}
				return

			case "D":
				if cmd == "" {
					status.output, status.err = sp.flightPlanSTARS(ctx.world, ac)
					if status.err == nil {
						status.clear = true
					}
				} else {
					status.err = ErrSTARSCommandFormat
				}
				return

			case "L":
				if len(cmd) == 1 {
					if dir, ok := numpadToDirection(cmd[0]); ok {
						state.LeaderLineDirection = dir
						status.clear = true
						return
					}
				}
				status.err = ErrSTARSCommandFormat
				return

			case "M":
				if cmd == "" {
					state.displayPilotAltitude = !state.displayPilotAltitude
					status.clear = true
				} else {
					status.err = ErrSTARSCommandFormat
				}
				return

			case "N":
				// CRDA
				if cmd == "" || cmd == "*" { // TODO: it's not clear what the difference should be
					if state.Ghost.State == GhostStateForced {
						state.Ghost.State = GhostStateRegular
					} else {
						state.Ghost.State = GhostStateForced
					}
					status.clear = true
				} else {
					status.err = ErrSTARSCommandFormat
				}
				return

			case "Q":
				if cmd == "" {
					status.clear = true
					state.InhibitMSAWAlert = true
				} else {
					status.err = ErrSTARSCommandFormat
				}
				return

			case "R":
				if cmd == "" {
					state.DisplayPTL = !state.DisplayPTL
					status.clear = true
				} else {
					status.err = ErrSTARSCommandFormat
				}
				return

			case "V":
				if cmd == "" {
					state.DisableMSAW = !state.DisableMSAW
					status.clear = true
				} else {
					status.err = ErrSTARSCommandFormat
				}
				return

			case "Y":
				if cmd == "" {
					// Clear pilot reported altitude and scratchpad
					state.pilotAltitude = 0
					status.clear = true
					sp.setScratchpad(ctx, ac.Callsign, "")
					return
				} else {
					// Is it an altitude or a scratchpad update?
					if alt, err := strconv.Atoi(cmd); err == nil && len(cmd) == 3 {
						state.pilotAltitude = alt * 100
						status.clear = true
					} else {
						status.clear = true
						sp.setScratchpad(ctx, ac.Callsign, cmd)
					}
					return
				}
			}

		case CommandModeFlightData:
			if cmd == "" {
				status.clear = true
				status.err = ctx.world.SetSquawkAutomatic(ac.Callsign)
				return
			} else {
				if squawk, err := ParseSquawk(cmd); err == nil {
					status.err = ctx.world.SetSquawk(ac.Callsign, squawk)
				} else {
					status.err = ErrSTARSIllegalParam
				}
				status.clear = true
				return
			}

		case CommandModeCollisionAlert:
			if cmd == "K" {
				state := sp.Aircraft[ac.Callsign]
				state.DisableCAWarnings = !state.DisableCAWarnings
				status.clear = true
				// TODO: check should we set sp.commandMode = CommandMode
				// (applies here and also to others similar...)
				return
			}

		case CommandModeMin:
			if cmd == "" {
				sp.MinSepAircraft[0] = ac.Callsign
				sp.scopeClickHandler = func(pw [2]float32, transforms ScopeTransformations) (status STARSCommandStatus) {
					if ac, _ := sp.tryGetClosestAircraft(ctx.world, pw, transforms); ac != nil {
						sp.MinSepAircraft[1] = ac.Callsign
						status.clear = true
					} else {
						status.err = ErrSTARSNoFlight
					}
					return
				}
			} else {
				status.err = ErrSTARSCommandFormat
				return
			}
		}
	}

	// No aircraft selected
	if sp.commandMode == CommandModeNone {
		if cmd == "*T" {
			sp.wipRBL = STARSRangeBearingLine{}
			sp.wipRBL.P[0].Loc = transforms.LatLongFromWindowP(mousePosition)
			sp.scopeClickHandler = rblSecondClickHandler(ctx, sp)
			return
		}
	}

	if sp.commandMode == CommandModeMultiFunc {
		cmd = sp.multiFuncPrefix + cmd
		if cmd == "D*" {
			pll := transforms.LatLongFromWindowP(mousePosition)
			format := func(v float32) string {
				d := int(v)
				v = 60 * (v - float32(d))
				m := int(v)
				v = 60 * (v - float32(d))
				s := int(v)
				return fmt.Sprintf("%3d %02d.%02d", d, m, s)
			}
			status.output = fmt.Sprintf("%s %s", format(pll.Longitude()), format(pll.Latitude()))
			status.clear = true
			return
		} else if cmd == "P" {
			ps.PreviewAreaPosition = transforms.NormalizedFromWindowP(mousePosition)
			status.clear = true
			return
		} else if cmd == "S" {
			ps.SSAList.Position = transforms.NormalizedFromWindowP(mousePosition)
			ps.SSAList.Visible = true
			status.clear = true
			return
		} else if cmd == "T" {
			ps.TABList.Position = transforms.NormalizedFromWindowP(mousePosition)
			ps.TABList.Visible = true
			status.clear = true
			return
		} else if cmd == "TV" {
			ps.VFRList.Position = transforms.NormalizedFromWindowP(mousePosition)
			ps.VFRList.Visible = true
			status.clear = true
			return
		} else if cmd == "TM" {
			ps.AlertList.Position = transforms.NormalizedFromWindowP(mousePosition)
			ps.AlertList.Visible = true
			status.clear = true
			return
		} else if cmd == "TC" {
			ps.CoastList.Position = transforms.NormalizedFromWindowP(mousePosition)
			ps.CoastList.Visible = true
			status.clear = true
			return
		} else if cmd == "TS" {
			ps.SignOnList.Position = transforms.NormalizedFromWindowP(mousePosition)
			ps.SignOnList.Visible = true
			status.clear = true
			return
		} else if cmd == "TX" {
			ps.VideoMapsList.Position = transforms.NormalizedFromWindowP(mousePosition)
			ps.VideoMapsList.Visible = true
			status.clear = true
			return
		} else if cmd == "TN" {
			ps.CRDAStatusList.Position = transforms.NormalizedFromWindowP(mousePosition)
			ps.CRDAStatusList.Visible = true
			status.clear = true
			return
		} else if len(cmd) == 2 && cmd[0] == 'P' {
			if idx, err := strconv.Atoi(cmd[1:]); err == nil && idx > 0 && idx <= 3 {
				ps.TowerLists[idx-1].Position = transforms.NormalizedFromWindowP(mousePosition)
				ps.TowerLists[idx-1].Visible = true
				status.clear = true
				return
			}
		}
	}

	if cmd != "" {
		status.err = ErrSTARSCommandFormat
	}
	return
}

func numpadToDirection(key byte) (*CardinalOrdinalDirection, bool) {
	var dir CardinalOrdinalDirection
	switch key {
	case '1':
		dir = CardinalOrdinalDirection(SouthWest)
		return &dir, true
	case '2':
		dir = CardinalOrdinalDirection(South)
		return &dir, true
	case '3':
		dir = CardinalOrdinalDirection(SouthEast)
		return &dir, true
	case '4':
		dir = CardinalOrdinalDirection(West)
		return &dir, true
	case '5':
		return nil, true
	case '6':
		dir = CardinalOrdinalDirection(East)
		return &dir, true
	case '7':
		dir = CardinalOrdinalDirection(NorthWest)
		return &dir, true
	case '8':
		dir = CardinalOrdinalDirection(North)
		return &dir, true
	case '9':
		dir = CardinalOrdinalDirection(NorthEast)
		return &dir, true
	}
	return nil, false
}

func rblSecondClickHandler(ctx *PaneContext, sp *STARSPane) func([2]float32, ScopeTransformations) (status STARSCommandStatus) {
	return func(pw [2]float32, transforms ScopeTransformations) (status STARSCommandStatus) {
		rbl := sp.wipRBL
		sp.wipRBL = STARSRangeBearingLine{}
		if ac, _ := sp.tryGetClosestAircraft(ctx.world, pw, transforms); ac != nil {
			rbl.P[1].Callsign = ac.Callsign
		} else {
			rbl.P[1].Loc = transforms.LatLongFromWindowP(pw)
		}
		sp.RangeBearingLines = append(sp.RangeBearingLines, rbl)
		status.clear = true
		return
	}
}

func (sp *STARSPane) DrawDCB(ctx *PaneContext, transforms ScopeTransformations, cb *CommandBuffer) Extent2D {
	ps := &sp.CurrentPreferenceSet

	// Find a scale factor so that the buttons all fit in the window, if necessary
	const NumDCBSlots = 20
	// Sigh; on windows we want the button size in pixels on high DPI displays
	ds := Select(runtime.GOOS == "windows", ctx.platform.DPIScale(), float32(1))
	var buttonScale float32
	// Scale based on width or height available depending on DCB position
	if ps.DCBPosition == DCBPositionTop || ps.DCBPosition == DCBPositionBottom {
		buttonScale = min(ds, (ds*ctx.paneExtent.Width()-4)/(NumDCBSlots*STARSButtonSize))
	} else {
		buttonScale = min(ds, (ds*ctx.paneExtent.Height()-4)/(NumDCBSlots*STARSButtonSize))
	}

	sp.StartDrawDCB(ctx, buttonScale, transforms, cb)

	switch sp.activeDCBMenu {
	case DCBMenuMain:
		STARSCallbackSpinner(ctx, "RANGE\n", &ps.Range,
			func(v float32) string { return strconv.Itoa(int(v)) },
			func(v, delta float32) float32 {
				if delta > 0 {
					v++
				} else if delta < 0 {
					v--
				}
				return clamp(v, 6, 256)
			}, STARSButtonFull, buttonScale)
		sp.STARSPlaceButton("PLACE\nCNTR", STARSButtonHalfVertical, buttonScale,
			func(pw [2]float32, transforms ScopeTransformations) (status STARSCommandStatus) {
				ps.Center = transforms.LatLongFromWindowP(pw)
				ps.CurrentCenter = ps.Center
				sp.weatherRadar.UpdateCenter(ps.Center)
				status.clear = true
				return
			})
		ps.OffCenter = ps.CurrentCenter != ps.Center
		if STARSToggleButton("OFF\nCNTR", &ps.OffCenter, STARSButtonHalfVertical, buttonScale) {
			ps.CurrentCenter = ps.Center
		}
		STARSCallbackSpinner(ctx, "RR\n", &ps.RangeRingRadius,
			func(v int) string { return strconv.Itoa(v) },
			func(v int, delta float32) int {
				di := 0
				if delta > 0 {
					di = 1
				} else if delta < 0 {
					di = -1
				}

				valid := []int{2, 5, 10, 20}
				for i := range valid {
					if v == valid[i] {
						i = clamp(i+di, 0, len(valid)-1)
						return valid[i]
					}
				}
				lg.Errorf("%d: invalid value for RR spinner", v)
				return valid[0]
			}, STARSButtonFull, buttonScale)
		sp.STARSPlaceButton("PLACE\nRR", STARSButtonHalfVertical, buttonScale,
			func(pw [2]float32, transforms ScopeTransformations) (status STARSCommandStatus) {
				ps.RangeRingsCenter = transforms.LatLongFromWindowP(pw)
				status.clear = true
				return
			})
		if STARSSelectButton("RR\nCNTR", STARSButtonHalfVertical, buttonScale) {
			cw := [2]float32{ctx.paneExtent.Width() / 2, ctx.paneExtent.Height() / 2}
			ps.RangeRingsCenter = transforms.LatLongFromWindowP(cw)
		}
		if STARSSelectButton("MAPS", STARSButtonFull, buttonScale) {
			sp.activeDCBMenu = DCBMenuMaps
		}
		for i := 0; i < 6; i++ {
			if i >= len(ctx.world.STARSMaps) {
				STARSDisabledButton(fmt.Sprintf(" %d\n", i+1), STARSButtonHalfVertical, buttonScale)
			} else {
				text := fmt.Sprintf(" %d\n%s", i+1, ctx.world.STARSMaps[i].Label)
				name := ctx.world.STARSMaps[i].Name
				_, visible := ps.VideoMapVisible[name]
				if STARSToggleButton(text, &visible, STARSButtonHalfVertical, buttonScale) {
					if visible {
						ps.VideoMapVisible[name] = nil
					} else {
						delete(ps.VideoMapVisible, name)
					}
				}
			}
		}
		for i := range ps.WeatherIntensity {
			STARSDisabledButton("WX"+strconv.Itoa(i), STARSButtonHalfHorizontal, buttonScale)

		}
		if STARSSelectButton("BRITE", STARSButtonFull, buttonScale) {
			sp.activeDCBMenu = DCBMenuBrite
		}
		STARSCallbackSpinner(ctx, "LDR DIR\n   ", &ps.LeaderLineDirection,
			func(d CardinalOrdinalDirection) string { return d.ShortString() },
			func(d CardinalOrdinalDirection, delta float32) CardinalOrdinalDirection {
				if delta == 0 {
					return d
				} else if delta < 0 {
					return CardinalOrdinalDirection((d + 7) % 8)
				} else {
					return CardinalOrdinalDirection((d + 1) % 8)
				}
			}, STARSButtonHalfVertical, buttonScale)
		STARSCallbackSpinner(ctx, "LDR\n ", &ps.LeaderLineLength,
			func(v int) string { return strconv.Itoa(v) },
			func(v int, delta float32) int {
				if delta == 0 {
					return v
				} else if delta < 0 {
					return max(0, v-1)
				} else {
					return min(7, v+1)
				}
			}, STARSButtonHalfVertical, buttonScale)

		if STARSSelectButton("CHAR\nSIZE", STARSButtonFull, buttonScale) {
			sp.activeDCBMenu = DCBMenuCharSize
		}
		STARSDisabledButton("MODE\nFSL", STARSButtonFull, buttonScale)
		if STARSSelectButton("PREF\n"+ps.Name, STARSButtonFull, buttonScale) {
			sp.activeDCBMenu = DCBMenuPref
		}

		site := sp.radarSiteId(ctx.world)
		if STARSSelectButton("SITE\n"+site, STARSButtonFull, buttonScale) {
			sp.activeDCBMenu = DCBMenuSite
		}
		if STARSSelectButton("SSA\nFILTER", STARSButtonHalfVertical, buttonScale) {
			sp.activeDCBMenu = DCBMenuSSAFilter
		}
		if STARSSelectButton("GI TEXT\nFILTER", STARSButtonHalfVertical, buttonScale) {
			sp.activeDCBMenu = DCBMenuGITextFilter
		}
		if STARSSelectButton("SHIFT", STARSButtonFull, buttonScale) {
			sp.activeDCBMenu = DCBMenuAux
		}

	case DCBMenuAux:
		STARSDisabledButton("VOL\n10", STARSButtonFull, buttonScale)
		STARSIntSpinner(ctx, "HISTORY\n", &ps.RadarTrackHistory, 0, 10, STARSButtonFull, buttonScale)
		STARSDisabledButton("CURSOR\nHOME", STARSButtonFull, buttonScale)
		STARSDisabledButton("CSR SPD\n4", STARSButtonFull, buttonScale)
		STARSDisabledButton("MAP\nUNCOR", STARSButtonFull, buttonScale)
		STARSToggleButton("UNCOR", &ps.DisplayUncorrelatedTargets, STARSButtonFull, buttonScale)
		STARSDisabledButton("BEACON\nMODE-2", STARSButtonFull, buttonScale)
		STARSDisabledButton("RTQC", STARSButtonFull, buttonScale)
		STARSDisabledButton("MCP", STARSButtonFull, buttonScale)
		top := ps.DCBPosition == DCBPositionTop
		if STARSToggleButton("DCB\nTOP", &top, STARSButtonHalfVertical, buttonScale) {
			ps.DCBPosition = DCBPositionTop
		}
		left := ps.DCBPosition == DCBPositionLeft
		if STARSToggleButton("DCB\nLEFT", &left, STARSButtonHalfVertical, buttonScale) {
			ps.DCBPosition = DCBPositionLeft
		}
		right := ps.DCBPosition == DCBPositionRight
		if STARSToggleButton("DCB\nRIGHT", &right, STARSButtonHalfVertical, buttonScale) {
			ps.DCBPosition = DCBPositionRight
		}
		bottom := ps.DCBPosition == DCBPositionBottom
		if STARSToggleButton("DCB\nBOTTOM", &bottom, STARSButtonHalfVertical, buttonScale) {
			ps.DCBPosition = DCBPositionBottom
		}
		STARSFloatSpinner(ctx, "PTL\nLNTH\n", &ps.PTLLength, 0.1, 20, STARSButtonFull, buttonScale)
		STARSToggleButton("PTL OWN", &ps.PTLOwn, STARSButtonHalfVertical, buttonScale)
		STARSToggleButton("PTL ALL", &ps.PTLAll, STARSButtonHalfVertical, buttonScale)
		STARSCallbackSpinner(ctx, "DWELL\n", &ps.DwellMode,
			func(mode DwellMode) string { return mode.String() },
			func(mode DwellMode, delta float32) DwellMode {
				if delta > 0 {
					return [3]DwellMode{DwellModeLock, DwellModeLock, DwellModeOn}[mode]
				} else if delta < 0 {
					return [3]DwellMode{DwellModeOff, DwellModeOn, DwellModeOff}[mode]
				}
				return mode
			},
			STARSButtonFull, buttonScale)
		if STARSSelectButton("SHIFT", STARSButtonFull, buttonScale) {
			sp.activeDCBMenu = DCBMenuMain
		}

	case DCBMenuMaps:
		STARSDisabledButton("MAPS", STARSButtonFull, buttonScale)
		if STARSSelectButton("DONE", STARSButtonHalfVertical, buttonScale) {
			sp.activeDCBMenu = DCBMenuMain
		}
		if STARSSelectButton("CLR ALL", STARSButtonHalfVertical, buttonScale) {
			ps.VideoMapVisible = make(map[string]interface{})
			ps.SystemMapVisible = make(map[int]interface{})
		}
		for i := 0; i < NumSTARSMaps; i++ {
			if i >= len(ctx.world.STARSMaps) {
				STARSDisabledButton(fmt.Sprintf(" %d", i+1), STARSButtonHalfVertical, buttonScale)
			} else {
				name := ctx.world.STARSMaps[i].Name
				_, visible := ps.VideoMapVisible[name]
				if STARSToggleButton(ctx.world.STARSMaps[i].Label, &visible, STARSButtonHalfVertical, buttonScale) {
					if visible {
						ps.VideoMapVisible[name] = nil
					} else {
						delete(ps.VideoMapVisible, name)
					}
				}
			}
		}

		geoMapsSelected := ps.VideoMapsList.Selection == VideoMapsGroupGeo
		if STARSToggleButton("GEO\nMAPS", &geoMapsSelected, STARSButtonHalfVertical, buttonScale) {
			ps.VideoMapsList.Selection = VideoMapsGroupGeo
			ps.VideoMapsList.Visible = true
		}
		STARSDisabledButton("AIRPORT", STARSButtonHalfVertical, buttonScale)
		sysProcSelected := ps.VideoMapsList.Selection == VideoMapsGroupSysProc
		if STARSToggleButton("SYS\nPROC", &sysProcSelected, STARSButtonHalfVertical, buttonScale) {
			ps.VideoMapsList.Selection = VideoMapsGroupSysProc
			ps.VideoMapsList.Visible = true
		}
		STARSToggleButton("CURRENT", &ps.VideoMapsList.Visible, STARSButtonHalfVertical, buttonScale)

	case DCBMenuBrite:
		STARSBrightnessSpinner(ctx, "DCB ", &ps.Brightness.DCB, 25, false, STARSButtonHalfVertical, buttonScale)
		STARSBrightnessSpinner(ctx, "BKC ", &ps.Brightness.BackgroundContrast, 0, false, STARSButtonHalfVertical, buttonScale)
		STARSBrightnessSpinner(ctx, "MPA ", &ps.Brightness.VideoGroupA, 5, false, STARSButtonHalfVertical, buttonScale)
		STARSBrightnessSpinner(ctx, "MPB ", &ps.Brightness.VideoGroupB, 5, false, STARSButtonHalfVertical, buttonScale)
		STARSBrightnessSpinner(ctx, "FDB ", &ps.Brightness.FullDatablocks, 5, true, STARSButtonHalfVertical, buttonScale)
		STARSBrightnessSpinner(ctx, "LST ", &ps.Brightness.Lists, 25, false, STARSButtonHalfVertical, buttonScale)
		STARSBrightnessSpinner(ctx, "POS ", &ps.Brightness.Positions, 5, true, STARSButtonHalfVertical, buttonScale)
		STARSBrightnessSpinner(ctx, "LDB ", &ps.Brightness.LimitedDatablocks, 5, true, STARSButtonHalfVertical, buttonScale)
		STARSBrightnessSpinner(ctx, "OTH ", &ps.Brightness.OtherTracks, 5, true, STARSButtonHalfVertical, buttonScale)
		STARSBrightnessSpinner(ctx, "TLS ", &ps.Brightness.Lines, 5, true, STARSButtonHalfVertical, buttonScale)
		STARSBrightnessSpinner(ctx, "RR ", &ps.Brightness.RangeRings, 5, true, STARSButtonHalfVertical, buttonScale)
		STARSBrightnessSpinner(ctx, "CMP ", &ps.Brightness.Compass, 5, true, STARSButtonHalfVertical, buttonScale)
		STARSBrightnessSpinner(ctx, "BCN ", &ps.Brightness.BeaconSymbols, 5, true, STARSButtonHalfVertical, buttonScale)
		STARSBrightnessSpinner(ctx, "PRI ", &ps.Brightness.PrimarySymbols, 5, true, STARSButtonHalfVertical, buttonScale)
		STARSBrightnessSpinner(ctx, "HST ", &ps.Brightness.History, 5, true, STARSButtonHalfVertical, buttonScale)
		// The STARS manual, p.4-74 actually says that weather can't go to OFF... FIXME?
		STARSBrightnessSpinner(ctx, "WX ", &ps.Brightness.Weather, 5, true, STARSButtonHalfVertical, buttonScale)
		STARSBrightnessSpinner(ctx, "WXC ", &ps.Brightness.WxContrast, 5, false, STARSButtonHalfVertical, buttonScale)
		if ps.Brightness.Weather != 0 {
			sp.weatherRadar.Activate(sp.CurrentPreferenceSet.Center)
		} else {
			// Don't fetch weather maps if they're not going to be displayed.
			sp.weatherRadar.Deactivate()
		}
		if STARSSelectButton("DONE", STARSButtonHalfVertical, buttonScale) {
			sp.activeDCBMenu = DCBMenuMain
		}

	case DCBMenuCharSize:
		STARSIntSpinner(ctx, "DATA\nBLOCKS\n", &ps.CharSize.Datablocks, 0, 5, STARSButtonFull, buttonScale)
		STARSIntSpinner(ctx, "LISTS\n", &ps.CharSize.Lists, 0, 5, STARSButtonFull, buttonScale)
		STARSIntSpinner(ctx, "DCB\n", &ps.CharSize.DCB, 0, 2, STARSButtonFull, buttonScale)
		STARSIntSpinner(ctx, "TOOLS\n", &ps.CharSize.Tools, 0, 5, STARSButtonFull, buttonScale)
		STARSIntSpinner(ctx, "POS\n", &ps.CharSize.PositionSymbols, 0, 5, STARSButtonFull, buttonScale)
		if STARSSelectButton("DONE", STARSButtonFull, buttonScale) {
			sp.activeDCBMenu = DCBMenuMain
		}

	case DCBMenuPref:
		for i := range sp.PreferenceSets {
			text := fmt.Sprintf("%d\n%s", i+1, sp.PreferenceSets[i].Name)
			flags := STARSButtonHalfVertical
			if i == sp.SelectedPreferenceSet {
				flags = flags | STARSButtonSelected
			}
			if STARSSelectButton(text, flags, buttonScale) {
				// Make this one current
				sp.SelectedPreferenceSet = i
				sp.CurrentPreferenceSet = sp.PreferenceSets[i]
			}
		}
		for i := len(sp.PreferenceSets); i < NumSTARSPreferenceSets; i++ {
			STARSDisabledButton(fmt.Sprintf("%d\n", i+1), STARSButtonHalfVertical, buttonScale)
		}

		if STARSSelectButton("DEFAULT", STARSButtonHalfVertical, buttonScale) {
			sp.CurrentPreferenceSet = sp.MakePreferenceSet("", ctx.world)
		}
		STARSDisabledButton("FSSTARS", STARSButtonHalfVertical, buttonScale)
		if STARSSelectButton("RESTORE", STARSButtonHalfVertical, buttonScale) {
			// TODO: restore settings in effect when entered the Pref sub-menu
		}

		validSelection := sp.SelectedPreferenceSet != -1 && sp.SelectedPreferenceSet < len(sp.PreferenceSets)
		if validSelection {
			if STARSSelectButton("SAVE", STARSButtonHalfVertical, buttonScale) {
				sp.PreferenceSets[sp.SelectedPreferenceSet] = sp.CurrentPreferenceSet
				globalConfig.Save()
			}
		} else {
			STARSDisabledButton("SAVE", STARSButtonHalfVertical, buttonScale)
		}
		STARSDisabledButton("CHG PIN", STARSButtonHalfVertical, buttonScale)
		if STARSSelectButton("SAVE AS", STARSButtonHalfVertical, buttonScale) {
			// A command mode handles prompting for the name and then saves
			// when enter is pressed.
			sp.commandMode = CommandModeSavePrefAs
		}
		if validSelection {
			if STARSSelectButton("DELETE", STARSButtonHalfVertical, buttonScale) {
				sp.PreferenceSets = DeleteSliceElement(sp.PreferenceSets, sp.SelectedPreferenceSet)
			}
		} else {
			STARSDisabledButton("DELETE", STARSButtonHalfVertical, buttonScale)
		}

		if STARSSelectButton("DONE", STARSButtonHalfVertical, buttonScale) {
			sp.activeDCBMenu = DCBMenuMain
		}

	case DCBMenuSite:
		for _, id := range SortedMapKeys(ctx.world.RadarSites) {
			site := ctx.world.RadarSites[id]
			label := " " + site.Char + " " + "\n" + id
			selected := ps.RadarSiteSelected == id
			if STARSToggleButton(label, &selected, STARSButtonFull, buttonScale) {
				if selected {
					ps.RadarSiteSelected = id
				} else {
					ps.RadarSiteSelected = ""
				}
			}
		}
		// Fill extras with empty disabled buttons
		for i := len(ctx.world.RadarSites); i < 15; i++ {
			STARSDisabledButton("", STARSButtonFull, buttonScale)
		}
		multi := sp.radarMode(ctx.world) == RadarModeMulti
		if STARSToggleButton("MULTI", &multi, STARSButtonFull, buttonScale) && multi {
			ps.RadarSiteSelected = ""
			if ps.FusedRadarMode {
				sp.discardTracks = true
			}
			ps.FusedRadarMode = false
		}
		fused := sp.radarMode(ctx.world) == RadarModeFused
		if STARSToggleButton("FUSED", &fused, STARSButtonFull, buttonScale) && fused {
			ps.RadarSiteSelected = ""
			ps.FusedRadarMode = true
			sp.discardTracks = true
		}
		if STARSSelectButton("DONE", STARSButtonFull, buttonScale) {
			sp.activeDCBMenu = DCBMenuMain
		}

	case DCBMenuSSAFilter:
		STARSToggleButton("ALL", &ps.SSAList.Filter.All, STARSButtonHalfVertical, buttonScale)
		STARSDisabledButton("WX", STARSButtonHalfVertical, buttonScale) // ?? TODO
		STARSToggleButton("TIME", &ps.SSAList.Filter.Time, STARSButtonHalfVertical, buttonScale)
		STARSToggleButton("ALTSTG", &ps.SSAList.Filter.Altimeter, STARSButtonHalfVertical, buttonScale)
		STARSToggleButton("STATUS", &ps.SSAList.Filter.Status, STARSButtonHalfVertical, buttonScale)
		STARSDisabledButton("PLAN", STARSButtonHalfVertical, buttonScale) // ?? TODO
		STARSToggleButton("RADAR", &ps.SSAList.Filter.Radar, STARSButtonHalfVertical, buttonScale)
		STARSToggleButton("CODES", &ps.SSAList.Filter.Codes, STARSButtonHalfVertical, buttonScale)
		STARSToggleButton("SPC", &ps.SSAList.Filter.SpecialPurposeCodes, STARSButtonHalfVertical, buttonScale)
		STARSDisabledButton("SYS OFF", STARSButtonHalfVertical, buttonScale) // ?? TODO
		STARSToggleButton("RANGE", &ps.SSAList.Filter.Range, STARSButtonHalfVertical, buttonScale)
		STARSToggleButton("PTL", &ps.SSAList.Filter.PredictedTrackLines, STARSButtonHalfVertical, buttonScale)
		STARSToggleButton("ALT FIL", &ps.SSAList.Filter.AltitudeFilters, STARSButtonHalfVertical, buttonScale)
		STARSDisabledButton("NAS I/F", STARSButtonHalfVertical, buttonScale) // ?? TODO
		STARSToggleButton("AIRPORT", &ps.SSAList.Filter.AirportWeather, STARSButtonHalfVertical, buttonScale)
		STARSDisabledButton("OP MODE", STARSButtonHalfVertical, buttonScale) // ?? TODO
		STARSDisabledButton("TT", STARSButtonHalfVertical, buttonScale)      // ?? TODO
		STARSDisabledButton("WX HIST", STARSButtonHalfVertical, buttonScale) // ?? TODO
		STARSToggleButton("QL", &ps.SSAList.Filter.QuickLookPositions, STARSButtonHalfVertical, buttonScale)
		STARSToggleButton("TW OFF", &ps.SSAList.Filter.DisabledTerminal, STARSButtonHalfVertical, buttonScale)
		STARSDisabledButton("CON/CPL", STARSButtonHalfVertical, buttonScale) // ?? TODO
		STARSDisabledButton("OFF IND", STARSButtonHalfVertical, buttonScale) // ?? TODO
		STARSToggleButton("CRDA", &ps.SSAList.Filter.ActiveCRDAPairs, STARSButtonHalfVertical, buttonScale)
		STARSDisabledButton("", STARSButtonHalfVertical, buttonScale)
		if STARSSelectButton("DONE", STARSButtonFull, buttonScale) {
			sp.activeDCBMenu = DCBMenuMain
		}

	case DCBMenuGITextFilter:
		STARSToggleButton("MAIN", &ps.SSAList.Filter.Text.Main, STARSButtonHalfVertical, buttonScale)
		for i := range ps.SSAList.Filter.Text.GI {
			STARSToggleButton(fmt.Sprintf("GI %d", i+1), &ps.SSAList.Filter.Text.GI[i],
				STARSButtonHalfVertical, buttonScale)
		}
		if STARSSelectButton("DONE", STARSButtonFull, buttonScale) {
			sp.activeDCBMenu = DCBMenuMain
		}
	}

	sp.EndDrawDCB()

	sz := starsButtonSize(STARSButtonFull, buttonScale)
	paneExtent := ctx.paneExtent
	switch ps.DCBPosition {
	case DCBPositionTop:
		paneExtent.p1[1] -= sz[1]

	case DCBPositionLeft:
		paneExtent.p0[0] += sz[0]

	case DCBPositionRight:
		paneExtent.p1[0] -= sz[0]

	case DCBPositionBottom:
		paneExtent.p0[1] += sz[1]
	}

	return paneExtent
}

func (sp *STARSPane) drawSystemLists(aircraft []*Aircraft, ctx *PaneContext, paneExtent Extent2D,
	transforms ScopeTransformations, cb *CommandBuffer) {
	for name := range ctx.world.AllAirports() {
		ctx.world.AddAirportForWeather(name)
	}

	ps := sp.CurrentPreferenceSet

	transforms.LoadWindowViewingMatrices(cb)

	font := sp.systemFont[ps.CharSize.Lists]
	style := TextStyle{
		Font:       font,
		Color:      ps.Brightness.Lists.ScaleRGB(STARSListColor),
		DropShadow: true,
	}
	alertStyle := TextStyle{
		Font:       font,
		Color:      ps.Brightness.Lists.ScaleRGB(STARSTextAlertColor),
		DropShadow: true,
	}

	td := GetTextDrawBuilder()
	defer ReturnTextDrawBuilder(td)

	normalizedToWindow := func(p [2]float32) [2]float32 {
		return [2]float32{p[0] * paneExtent.Width(), p[1] * paneExtent.Height()}
	}
	drawList := func(text string, p [2]float32) {
		if text != "" {
			pw := normalizedToWindow(p)
			td.AddText(text, pw, style)
		}
	}

	// Do the preview area while we're at it
	pt := sp.previewAreaOutput + "\n"
	switch sp.commandMode {
	case CommandModeInitiateControl:
		pt += "IC\n"
	case CommandModeTerminateControl:
		pt += "TC\n"
	case CommandModeHandOff:
		pt += "HD\n"
	case CommandModeVP:
		pt += "VP\n"
	case CommandModeMultiFunc:
		pt += "F" + sp.multiFuncPrefix + "\n"
	case CommandModeFlightData:
		pt += "DA\n"
	case CommandModeCollisionAlert:
		pt += "CA\n"
	case CommandModeMin:
		pt += "MIN\n"
	case CommandModeMaps:
		pt += "MAP\n"
	case CommandModeSavePrefAs:
		pt += "SAVE AS\n"
	case CommandModeLDR:
		pt += "LLL\n"
	case CommandModeRangeRings:
		pt += "RR\n"
	case CommandModeRange:
		pt += "RANGE\n"
	case CommandModeSiteMenu:
		pt += "SITE\n"
	}
	pt += strings.Join(strings.Fields(sp.previewAreaInput), "\n") // spaces are rendered as newlines
	drawList(pt, ps.PreviewAreaPosition)

	stripK := func(airport string) string {
		if len(airport) == 4 && airport[0] == 'K' {
			return airport[1:]
		} else {
			return airport
		}
	}

	formatMETAR := func(ap string, metar *METAR) string {
		alt := strings.TrimPrefix(metar.Altimeter, "A")
		if len(alt) == 4 {
			alt = alt[:2] + "." + alt[2:]
		}
		wind := strings.TrimSuffix(metar.Wind, "KT")
		return stripK(ap) + " " + alt + " " + wind
	}

	if ps.SSAList.Visible {
		pw := normalizedToWindow(ps.SSAList.Position)
		x := pw[0]
		newline := func() {
			pw[0] = x
			pw[1] -= float32(font.size)
		}

		// Inverted red triangle and green box...
		trid := GetColoredTrianglesDrawBuilder()
		defer ReturnColoredTrianglesDrawBuilder(trid)
		ld := GetColoredLinesDrawBuilder()
		defer ReturnColoredLinesDrawBuilder(ld)

		pIndicator := add2f(pw, [2]float32{5, 0})
		tv := EquilateralTriangleVertices(7)
		for i := range tv {
			tv[i] = add2f(pIndicator, scale2f(tv[i], -1))
		}
		trid.AddTriangle(tv[0], tv[1], tv[2], ps.Brightness.Lists.ScaleRGB(STARSTextAlertColor))
		trid.GenerateCommands(cb)

		square := [4][2]float32{[2]float32{-5, -5}, [2]float32{5, -5}, [2]float32{5, 5}, [2]float32{-5, 5}}
		ld.AddPolyline(pIndicator, ps.Brightness.Lists.ScaleRGB(STARSListColor), square[:])
		ld.GenerateCommands(cb)

		pw[1] -= 10

		filter := ps.SSAList.Filter
		if filter.All || filter.Time || filter.Altimeter {
			text := ""
			if filter.All || filter.Time {
				text += ctx.world.CurrentTime().UTC().Format("1504/05 ")
			}
			if filter.All || filter.Altimeter {
				if metar := ctx.world.GetMETAR(ctx.world.PrimaryAirport); metar != nil {
					text += formatMETAR(ctx.world.PrimaryAirport, metar)
				}
			}
			td.AddText(text, pw, style)
			newline()
		}

		// ATIS and GI text always, apparently
		if ps.CurrentATIS != "" {
			pw = td.AddText(ps.CurrentATIS+" "+ps.GIText[0], pw, style)
			newline()
		} else if ps.GIText[0] != "" {
			pw = td.AddText(ps.GIText[0], pw, style)
			newline()
		}
		for i := 1; i < len(ps.GIText); i++ {
			if txt := ps.GIText[i]; txt != "" {
				pw = td.AddText(txt, pw, style)
				newline()
			}
		}

		if filter.All || filter.Status || filter.Radar {
			if filter.All || filter.Status {
				if ctx.world.Connected() {
					pw = td.AddText("OK/OK/NA ", pw, style)
				} else {
					pw = td.AddText("NA/NA/NA ", pw, alertStyle)
				}
			}
			if filter.All || filter.Radar {
				pw = td.AddText(sp.radarSiteId(ctx.world), pw, style)
			}
			newline()
		}

		if filter.All || filter.Codes {
			if len(ps.SelectedBeaconCodes) > 0 {
				pw = td.AddText(strings.Join(ps.SelectedBeaconCodes, " "), pw, style)
				newline()
			}
		}

		if filter.All || filter.SpecialPurposeCodes {
			// Special purpose codes listed in red, if anyone is squawking
			// those.
			var hj, rf, em, mi bool
			for _, ac := range aircraft {
				state := sp.Aircraft[ac.Callsign]
				if ac.Squawk == Squawk(0o7500) || state.SPCOverride == "HJ" {
					hj = true
				} else if ac.Squawk == Squawk(0o7600) || state.SPCOverride == "RF" {
					rf = true
				} else if ac.Squawk == Squawk(0o7700) || state.SPCOverride == "EM" {
					em = true
				} else if ac.Squawk == Squawk(0o7777) || state.SPCOverride == "MI" {
					mi = true
				}
			}

			var codes []string
			if hj {
				codes = append(codes, "HJ")
			}
			if rf {
				codes = append(codes, "RF")
			}
			if em {
				codes = append(codes, "EM")
			}
			if mi {
				codes = append(codes, "MI")
			}
			if len(codes) > 0 {
				td.AddText(strings.Join(codes, " "), pw, alertStyle)
				newline()
			}
		}

		if filter.All || filter.Range || filter.PredictedTrackLines {
			text := ""
			if filter.All || filter.Range {
				text += fmt.Sprintf("%dNM ", int(ps.Range))
			}
			if filter.All || filter.PredictedTrackLines {
				text += fmt.Sprintf("PTL: %.1f", ps.PTLLength)
			}
			pw = td.AddText(text, pw, style)
			newline()
		}

		if filter.All || filter.AltitudeFilters {
			af := ps.AltitudeFilters
			text := fmt.Sprintf("%03d %03d U %03d %03d A",
				af.Unassociated[0]/100, af.Unassociated[1]/100,
				af.Associated[0]/100, af.Associated[1]/100)
			pw = td.AddText(text, pw, style)
			newline()
		}

		if filter.All || filter.AirportWeather {
			var lines []string
			airports, _ := FlattenMap(ctx.world.AllAirports())
			// Sort via 1. primary? 2. tower list index, 3. alphabetic
			sort.Slice(airports, func(i, j int) bool {
				if airports[i] == ctx.world.PrimaryAirport {
					return true
				} else if airports[j] == ctx.world.PrimaryAirport {
					return false
				} else {
					a, b := ctx.world.GetAirport(airports[i]), ctx.world.GetAirport(airports[j])
					if a.TowerListIndex != 0 && b.TowerListIndex == 0 {
						return true
					} else if b.TowerListIndex != 0 && a.TowerListIndex == 0 {
						return false
					}
				}
				return airports[i] < airports[j]
			})

			for _, icao := range airports {
				if metar := ctx.world.GetMETAR(icao); metar != nil {
					lines = append(lines, formatMETAR(icao, metar))
				}
			}
			if len(lines) > 0 {
				pw = td.AddText(strings.Join(lines, "\n"), pw, style)
				newline()
			}
		}

		if (filter.All || filter.QuickLookPositions) && (ps.QuickLookAll || len(ps.QuickLookPositions) > 0) {
			if ps.QuickLookAll {
				if ps.QuickLookAllIsPlus {
					pw = td.AddText("QL: ALL+", pw, style)
				} else {
					pw = td.AddText("QL: ALL", pw, style)
				}
			} else {
				pos := MapSlice(ps.QuickLookPositions,
					func(q QuickLookPosition) string {
						return q.Id + Select(q.Plus, "+", "")
					})
				pw = td.AddText("QL: "+strings.Join(pos, " "), pw, style)
			}
			newline()
		}

		if filter.All || filter.DisabledTerminal {
			var disabled []string
			if ps.DisableCAWarnings {
				disabled = append(disabled, "CA")
			}
			if ps.CRDA.Disabled {
				disabled = append(disabled, "CRDA")
			}
			if ps.DisableMSAW {
				disabled = append(disabled, "MSAW")
			}
			// TODO: others?
			if len(disabled) > 0 {
				text := "TW OFF: " + strings.Join(disabled, " ")
				pw = td.AddText(text, pw, style)
				newline()
			}
		}

		if (filter.All || filter.ActiveCRDAPairs) && !ps.CRDA.Disabled {
			for i, crda := range ps.CRDA.RunwayPairState {
				if !crda.Enabled {
					continue
				}

				text := "*"
				text += Select(crda.Mode == CRDAModeStagger, "S ", "T ")
				text += sp.ConvergingRunways[i].Airport + " "
				text += sp.ConvergingRunways[i].getRunwaysString()

				pw = td.AddText(text, pw, style)
				newline()
			}
		}
	}

	if ps.VFRList.Visible {
		vfr := make(map[int]*Aircraft)
		// Find all untracked VFR aircraft
		for _, ac := range aircraft {
			if ac.Squawk == Squawk(0o1200) && ac.TrackingController == "" {
				vfr[sp.getAircraftIndex(ac)] = ac
			}
		}

		text := "VFR LIST\n"
		if len(vfr) > ps.VFRList.Lines {
			text += fmt.Sprintf("MORE: %d/%d\n", ps.VFRList.Lines, len(vfr))
		}
		for i, acIdx := range SortedMapKeys(vfr) {
			ac := vfr[acIdx]
			text += fmt.Sprintf("%2d %-7s VFR\n", acIdx, ac.Callsign)

			// Limit to the user limit
			if i == ps.VFRList.Lines {
				break
			}
		}

		drawList(text, ps.VFRList.Position)
	}

	if ps.TABList.Visible {
		dep := make(map[int]*Aircraft)
		// Untracked departures departing from one of our airports
		for _, ac := range aircraft {
			if fp := ac.FlightPlan; fp != nil && ac.TrackingController == "" {
				if ap := ctx.world.DepartureAirports[fp.DepartureAirport]; ap != nil {
					dep[sp.getAircraftIndex(ac)] = ac
					break
				}
			}
		}

		text := "FLIGHT PLAN\n"
		if len(dep) > ps.TABList.Lines {
			text += fmt.Sprintf("MORE: %d/%d\n", ps.TABList.Lines, len(dep))
		}
		for i, acIdx := range SortedMapKeys(dep) {
			ac := dep[acIdx]
			text += fmt.Sprintf("%2d %-7s %s\n", acIdx, ac.Callsign, ac.Squawk.String())

			// Limit to the user limit
			if i == ps.TABList.Lines {
				break
			}
		}

		drawList(text, ps.TABList.Position)
	}

	if ps.AlertList.Visible {
		text := "LA/CA/MCI\n"
		if len(sp.CAAircraft) > ps.AlertList.Lines {
			text += fmt.Sprintf("MORE: %d/%d\n", ps.AlertList.Lines, len(sp.CAAircraft))
		}
		for i, pair := range sp.CAAircraft {
			text += pair.Callsigns[0] + "*" + pair.Callsigns[1] + " CA\n"
			if i+1 == ps.AlertList.Lines {
				// No need to add more...
				break
			}
		}
		drawList(text, ps.AlertList.Position)
	}

	if ps.CoastList.Visible {
		text := "COAST/SUSPEND"
		// TODO
		drawList(text, ps.CoastList.Position)
	}

	if ps.VideoMapsList.Visible {
		text := ""
		format := func(m STARSMap, i int, vis bool) string {
			text := Select(vis, ">", " ") + " "
			text += fmt.Sprintf("%3d ", i)
			text += fmt.Sprintf("%8s ", strings.ToUpper(m.Label))
			text += strings.ToUpper(m.Name) + "\n"
			return text
		}
		if ps.VideoMapsList.Selection == VideoMapsGroupGeo {
			text += "GEOGRAPHIC MAPS\n"
			for i, m := range ctx.world.STARSMaps {
				_, vis := ps.VideoMapVisible[m.Name]
				text += format(m, i+1, vis) // 1-based indexing
			}
		} else if ps.VideoMapsList.Selection == VideoMapsGroupSysProc {
			text += "PROCESSING AREAS\n"
			for _, index := range SortedMapKeys(sp.SystemMaps) {
				_, vis := ps.SystemMapVisible[index]
				text += format(*sp.SystemMaps[index], index, vis)
			}
		} else {
			lg.Errorf("%d: unhandled VideoMapsList.Selection", ps.VideoMapsList.Selection)
		}

		drawList(text, ps.VideoMapsList.Position)
	}

	if ps.CRDAStatusList.Visible {
		text := "CRDA STATUS\n"
		pairIndex := 0 // reset for each new airport
		currentAirport := ""
		for i, crda := range ps.CRDA.RunwayPairState {
			line := ""
			if !crda.Enabled {
				line += " "
			} else {
				line += Select(crda.Mode == CRDAModeStagger, "S", "T")
			}

			pair := sp.ConvergingRunways[i]
			ap := pair.Airport
			if ap != currentAirport {
				currentAirport = ap
				pairIndex = 1
			}

			line += fmt.Sprintf("%d ", pairIndex)
			pairIndex++
			line += ap + " "
			line += pair.getRunwaysString()
			if crda.Enabled {
				for len(line) < 16 {
					line += " "
				}
				ctrl := ctx.world.Controllers[ctx.world.Callsign]
				line += ctrl.SectorId
			}
			text += line + "\n"
		}
		drawList(text, ps.CRDAStatusList.Position)
	}

	for i, tl := range ps.TowerLists {
		if !tl.Visible {
			continue
		}

		for name, ap := range ctx.world.AllAirports() {
			if ap.TowerListIndex == i+1 {
				text := stripK(name) + " TOWER\n"
				m := make(map[float32]string)
				for _, ac := range aircraft {
					if ac.FlightPlan != nil && ac.FlightPlan.ArrivalAirport == name {
						dist := nmdistance2ll(ap.Location, sp.Aircraft[ac.Callsign].TrackPosition())
						actype := ac.FlightPlan.TypeWithoutSuffix()
						actype = strings.TrimPrefix(actype, "H/")
						actype = strings.TrimPrefix(actype, "S/")
						// We'll punt on the chance that two aircraft have the
						// exact same distance to the airport...
						m[dist] = fmt.Sprintf("%-7s %s", ac.Callsign, actype)
					}
				}

				k := SortedMapKeys(m)
				if len(k) > tl.Lines {
					k = k[:tl.Lines]
				}

				for _, key := range k {
					text += m[key] + "\n"
				}
				drawList(text, tl.Position)
			}
		}
	}

	if ps.SignOnList.Visible {
		format := func(ctrl *Controller) string {
			return fmt.Sprintf("%3s", ctrl.SectorId) + " " + ctrl.Frequency.String() + " " +
				ctrl.Callsign + Select(ctrl.IsHuman, "*", "") + "\n"
		}

		// User first
		text := ""
		userCtrl := ctx.world.GetController(ctx.world.Callsign)
		if userCtrl != nil {
			text += format(userCtrl)
		}

		for _, callsign := range SortedMapKeys(ctx.world.GetAllControllers()) {
			ctrl := ctx.world.GetController(callsign)
			if ctrl != userCtrl {
				text += format(ctrl)
			}
		}

		drawList(text, ps.SignOnList.Position)
	}

	td.GenerateCommands(cb)
}

func (sp *STARSPane) drawCRDARegions(ctx *PaneContext, transforms ScopeTransformations, cb *CommandBuffer) {
	transforms.LoadLatLongViewingMatrices(cb)

	ps := sp.CurrentPreferenceSet
	for i, state := range ps.CRDA.RunwayPairState {
		if !state.Enabled {
			continue
		}
		for j, rwyState := range state.RunwayState {
			if !rwyState.Enabled {
				continue
			}

			if rwyState.DrawCourseLines {
				region := sp.ConvergingRunways[i].ApproachRegions[j]
				line, _ := region.GetLateralGeometry(ctx.world.NmPerLongitude, ctx.world.MagneticVariation)

				ld := GetLinesDrawBuilder()
				cb.SetRGB(ps.Brightness.OtherTracks.ScaleRGB(STARSGhostColor))
				ld.AddLine(line[0], line[1])

				ld.GenerateCommands(cb)
				ReturnLinesDrawBuilder(ld)
			}

			if rwyState.DrawQualificationRegion {
				region := sp.ConvergingRunways[i].ApproachRegions[j]
				_, quad := region.GetLateralGeometry(ctx.world.NmPerLongitude, ctx.world.MagneticVariation)

				ld := GetLinesDrawBuilder()
				cb.SetRGB(ps.Brightness.OtherTracks.ScaleRGB(STARSGhostColor))
				ld.AddPolyline([2]float32{0, 0}, [][2]float32{quad[0], quad[1], quad[2], quad[3]})

				ld.GenerateCommands(cb)
				ReturnLinesDrawBuilder(ld)
			}
		}
	}
}

func (sp *STARSPane) drawSelectedRoute(ctx *PaneContext, transforms ScopeTransformations, cb *CommandBuffer) {
	if sp.drawRouteAircraft == "" {
		return
	}
	ac, ok := ctx.world.Aircraft[sp.drawRouteAircraft]
	if !ok {
		sp.drawRouteAircraft = ""
		return
	}

	ld := GetLinesDrawBuilder()
	defer ReturnLinesDrawBuilder(ld)

	prev := ac.Position()
	for _, wp := range ac.Nav.Waypoints {
		ld.AddLine(prev, wp.Location)
		prev = wp.Location
	}

	ps := sp.CurrentPreferenceSet
	cb.SetRGB(ps.Brightness.Lines.ScaleRGB(STARSJRingConeColor))
	transforms.LoadLatLongViewingMatrices(cb)
	ld.GenerateCommands(cb)
}

func (sp *STARSPane) DatablockType(ctx *PaneContext, ac *Aircraft) DatablockType {
	state := sp.Aircraft[ac.Callsign]
	dt := state.DatablockType

	// TODO: when do we do a partial vs limited datablock?
	if ac.Squawk != ac.AssignedSquawk {
		dt = PartialDatablock
	}

	if ac.HandoffTrackController == ctx.world.Callsign {
		// it's being handed off to us
		dt = FullDatablock
	}

	// Point outs are FDB until acked.
	if _, ok := sp.InboundPointOuts[ac.Callsign]; ok {
		dt = FullDatablock
	}

	// Quicklook
	ps := sp.CurrentPreferenceSet
	if ps.QuickLookAll {
		dt = FullDatablock
	} else if idx := FindIf(ps.QuickLookPositions,
		func(q QuickLookPosition) bool { return q.Callsign == ac.TrackingController }); idx != -1 {
		dt = FullDatablock
	}

	return dt
}

func (sp *STARSPane) drawTracks(aircraft []*Aircraft, ctx *PaneContext, transforms ScopeTransformations,
	cb *CommandBuffer) {
	td := GetTextDrawBuilder()
	defer ReturnTextDrawBuilder(td)
	pd := PointsDrawBuilder{}
	pd2 := PointsDrawBuilder{}
	ld := GetColoredLinesDrawBuilder()
	defer ReturnColoredLinesDrawBuilder(ld)
	trid := GetColoredTrianglesDrawBuilder()
	defer ReturnColoredTrianglesDrawBuilder(trid)
	// TODO: square icon if it's squawking a beacon code we're monitoring

	ps := sp.CurrentPreferenceSet

	now := ctx.world.CurrentTime()
	for _, ac := range aircraft {
		state := sp.Aircraft[ac.Callsign]

		if state.LostTrack(now) {
			continue
		}

		brightness := ps.Brightness.Positions

		dt := sp.DatablockType(ctx, ac)

		if dt == PartialDatablock || dt == LimitedDatablock {
			brightness = ps.Brightness.LimitedDatablocks
		}

		trackId := ""
		if ac.TrackingController != "" {
			trackId = "?"
			if ctrl := ctx.world.GetController(ac.TrackingController); ctrl != nil {
				trackId = ctrl.Scope
			}
		}

		// "cheat" by using ac.Heading() if we don't yet have two radar tracks to compute the
		// heading with; this makes things look better when we first see a track or when
		// restarting a simulation...
		heading := Select(state.HaveHeading(),
			state.TrackHeading(ac.NmPerLongitude())+ac.MagneticVariation(), ac.Heading())

		sp.drawRadarTrack(state, heading, ctx, transforms, brightness, STARSTrackBlockColor,
			trackId, &pd, &pd2, ld, trid, td)
	}

<<<<<<< HEAD
	transforms.LoadWindowViewingMatrices(cb)
	pd.GenerateCommands(cb)
	pd2.GenerateCommands(cb)
	transforms.LoadLatLongViewingMatrices(cb)
=======
	transforms.LoadLatLongViewingMatrices(cb)
	cb.PointSize(5)
	pd.GenerateCommands(cb)
	cb.PointSize(12) // bigger points for fused mode primary tracks
	pd2.GenerateCommands(cb)
>>>>>>> 27f23acd
	trid.GenerateCommands(cb)
	ld.GenerateCommands(cb)
	transforms.LoadWindowViewingMatrices(cb)
	td.GenerateCommands(cb)
}

func (sp *STARSPane) getGhostAircraft(aircraft []*Aircraft, ctx *PaneContext) []*GhostAircraft {
	var ghosts []*GhostAircraft
	ps := sp.CurrentPreferenceSet
	now := ctx.world.CurrentTime()

	for i, pairState := range ps.CRDA.RunwayPairState {
		if !pairState.Enabled {
			continue
		}
		for j, rwyState := range pairState.RunwayState {
			if !rwyState.Enabled {
				continue
			}

			// Leader line direction comes from the scenario configuration, unless it
			// has been overridden for the runway via <multifunc>NL.
			leaderDirection := sp.ConvergingRunways[i].LeaderDirections[j]
			if rwyState.LeaderLineDirection != nil {
				leaderDirection = *rwyState.LeaderLineDirection
			}

			runwayIntersection := sp.ConvergingRunways[i].RunwayIntersection
			region := sp.ConvergingRunways[i].ApproachRegions[j]
			otherRegion := sp.ConvergingRunways[i].ApproachRegions[(j+1)%2]

			trackId := Select(pairState.Mode == CRDAModeStagger, sp.ConvergingRunways[i].StaggerSymbol,
				sp.ConvergingRunways[i].TieSymbol)
			offset := Select(pairState.Mode == CRDAModeTie, sp.ConvergingRunways[i].TieOffset, float32(0))

			for _, ac := range aircraft {
				state := sp.Aircraft[ac.Callsign]
				if state.LostTrack(now) {
					continue
				}

				// Create a ghost track if appropriate, add it to the
				// ghosts slice, and draw its radar track.
				force := state.Ghost.State == GhostStateForced || ps.CRDA.ForceAllGhosts
				heading := Select(state.HaveHeading(), state.TrackHeading(ac.NmPerLongitude()),
					ac.Heading())
				idx := (state.tracksIndex - 1) % len(state.tracks)
				ghost := region.TryMakeGhost(ac.Callsign, state.tracks[idx], heading, ac.Scratchpad, force,
					offset, leaderDirection, runwayIntersection, ac.NmPerLongitude(), ac.MagneticVariation(),
					otherRegion)
				if ghost != nil {
					ghost.TrackId = trackId
					ghosts = append(ghosts, ghost)
				}
			}
		}
	}

	return ghosts
}

func (sp *STARSPane) drawGhosts(ghosts []*GhostAircraft, ctx *PaneContext, transforms ScopeTransformations,
	cb *CommandBuffer) {
	td := GetTextDrawBuilder()
	defer ReturnTextDrawBuilder(td)
	ld := GetColoredLinesDrawBuilder()
	defer ReturnColoredLinesDrawBuilder(ld)

	ps := sp.CurrentPreferenceSet
	color := ps.Brightness.OtherTracks.ScaleRGB(STARSGhostColor)
	trackFont := sp.systemFont[ps.CharSize.PositionSymbols]
	trackStyle := TextStyle{Font: trackFont, Color: color, DropShadow: true, LineSpacing: 0}
	datablockFont := sp.systemFont[ps.CharSize.Datablocks]
	datablockStyle := TextStyle{Font: datablockFont, Color: color, DropShadow: true, LineSpacing: 0}

	for _, ghost := range ghosts {
		state := sp.Aircraft[ghost.Callsign]

		if state.Ghost.State == GhostStateSuppressed {
			continue
		}

		// The track is just the single character..
		pw := transforms.WindowFromLatLongP(ghost.Position)
		td.AddTextCentered(ghost.TrackId, pw, trackStyle)

		var datablockText string
		if state.Ghost.PartialDatablock {
			// Partial datablock is just airspeed and then aircraft type if it's ~heavy.
			datablockText = fmt.Sprintf("%02d", (ghost.Groundspeed+5)/10)

			fp := ctx.world.Aircraft[ghost.Callsign].FlightPlan
			fields := strings.Split(fp.AircraftType, "/")
			if len(fields) > 1 && (fields[0] == "H" || fields[0] == "J" || fields[0] == "S") {
				datablockText += fields[0]
			}
		} else {
			// The full datablock ain't much more...
			datablockText = ghost.Callsign + "\n" + fmt.Sprintf("%02d", (ghost.Groundspeed+5)/10)
		}
		w, h := datablockFont.BoundText(datablockText, datablockStyle.LineSpacing)
		datablockOffset := sp.getDatablockOffset([2]float32{float32(w), float32(h)},
			ghost.LeaderLineDirection)

		// Draw datablock
		pac := transforms.WindowFromLatLongP(ghost.Position)
		pt := add2f(datablockOffset, pac)
		td.AddText(datablockText, pt, datablockStyle)

		// Leader line
		v := sp.getLeaderLineVector(ghost.LeaderLineDirection)
		p0 := add2f(pac, scale2f(normalize2f(v), float32(2+trackFont.size/2)))
		p1 := add2f(pac, v)
		ld.AddLine(p0, p1, color)
	}

	transforms.LoadWindowViewingMatrices(cb)
	td.GenerateCommands(cb)
	ld.GenerateCommands(cb)
}

func (sp *STARSPane) drawRadarTrack(state *STARSAircraftState, heading float32, ctx *PaneContext,
	transforms ScopeTransformations, brightness STARSBrightness, trackColor RGB, trackId string,
	pd *PointsDrawBuilder, pd2 *PointsDrawBuilder, ld *ColoredLinesDrawBuilder,
	trid *ColoredTrianglesDrawBuilder, td *TextDrawBuilder) {
	ps := sp.CurrentPreferenceSet
	// TODO: orient based on radar center if just one radar

	pos := state.TrackPosition()
	pw := transforms.WindowFromLatLongP(pos)

	// On high DPI windows displays we need to scale up the tracks
	scale := Select(runtime.GOOS == "windows", ctx.platform.DPIScale(), float32(1))

	switch mode := sp.radarMode(ctx.world); mode {
	case RadarModeSingle:
		site := ctx.world.RadarSites[ps.RadarSiteSelected]
		primary, secondary, dist := site.CheckVisibility(ctx.world, pos, state.TrackAltitude())

		// Orient the box toward the radar
		h := headingp2ll(site.Position, pos, ctx.world.NmPerLongitude, ctx.world.MagneticVariation)
		rot := rotator2f(h)

		// blue box: x +/-9 pixels, y +/-3 pixels
		box := [4][2]float32{[2]float32{-9, -3}, [2]float32{9, -3}, [2]float32{9, 3}, [2]float32{-9, 3}}

		// Scale box based on distance from the radar; TODO: what exactly should this be?
		scale *= float32(clamp(dist/40, .5, 1.5))
		for i := range box {
			box[i] = scale2f(box[i], scale)
			box[i] = add2f(rot(box[i]), pw)
			box[i] = transforms.LatLongFromWindowP(box[i])
		}

		color := brightness.ScaleRGB(STARSTrackBlockColor)
		if primary {
			// Draw a filled box
			trid.AddQuad(box[0], box[1], box[2], box[3], color)
		} else if secondary {
			// If it's just a secondary return, only draw the box outline.
			// TODO: is this 40nm, or secondary?
			ld.AddPolyline([2]float32{}, color, box[:])
		}

		// green line
		line := [2][2]float32{[2]float32{-16, -3}, [2]float32{16, -3}}
		for i := range line {
			line[i] = add2f(rot(scale2f(line[i], scale)), pw)
			line[i] = transforms.LatLongFromWindowP(line[i])
		}
		ld.AddLine(line[0], line[1], brightness.ScaleRGB(RGB{R: .1, G: .8, B: .1}))

	case RadarModeMulti:
		primary, secondary, _ := sp.radarVisibility(ctx.world, pos, state.TrackAltitude())
		rot := rotator2f(heading)

		// blue box: x +/-9 pixels, y +/-3 pixels
		box := [4][2]float32{[2]float32{-9, -3}, [2]float32{9, -3}, [2]float32{9, 3}, [2]float32{-9, 3}}
		for i := range box {
			box[i] = scale2f(box[i], scale)
			box[i] = add2f(rot(box[i]), pw)
			box[i] = transforms.LatLongFromWindowP(box[i])
		}

		color := brightness.ScaleRGB(STARSTrackBlockColor)
		if primary {
			// Draw a filled box
			trid.AddQuad(box[0], box[1], box[2], box[3], color)
		} else if secondary {
			// If it's just a secondary return, only draw the box outline.
			// TODO: is this 40nm, or secondary?
			ld.AddPolyline([2]float32{}, color, box[:])
		}

	case RadarModeFused:
		color := brightness.ScaleRGB(STARSTrackBlockColor)
		pd2.AddPoint(pw, 12, color) // TODO: base point size on font size?
	}

	// Draw main track symbol letter
	if trackId != "" {
		font := sp.systemFont[ps.CharSize.PositionSymbols]
		td.AddTextCentered(trackId, pw, TextStyle{Font: font, Color: brightness.RGB(), DropShadow: true})
	} else {
		// TODO: draw box if in range of squawks we have selected

		// diagonals
		dx := transforms.LatLongFromWindowV([2]float32{1, 0})
		dy := transforms.LatLongFromWindowV([2]float32{0, 1})
		// Returns lat-long point w.r.t. p with a window coordinates vector (x,y) added.
		delta := func(p Point2LL, x, y float32) Point2LL {
			return add2ll(p, add2ll(scale2f(dx, x), scale2f(dy, y)))
		}

		px := float32(3) * scale
		// diagonals
		diagPx := px * 0.707107                                     /* 1/sqrt(2) */
		trackColor := brightness.ScaleRGB(RGB{R: .1, G: .7, B: .1}) // TODO make a STARS... constant
		ld.AddLine(delta(pos, -diagPx, -diagPx), delta(pos, diagPx, diagPx), trackColor)
		ld.AddLine(delta(pos, diagPx, -diagPx), delta(pos, -diagPx, diagPx), trackColor)
		// horizontal line
		ld.AddLine(delta(pos, -px, 0), delta(pos, px, 0), trackColor)
		// vertical line
		ld.AddLine(delta(pos, 0, -px), delta(pos, 0, px), trackColor)
	}

	// Draw history in reverse order so that if it's not moving, more
	// recent tracks (which will have more contrast with the background),
	// will be the ones that are visible.
	n := ps.RadarTrackHistory
	for i := n; i >= 1; i-- {
		trackColorNum := min(i, len(STARSTrackHistoryColors)-1)
		trackColor := ps.Brightness.History.ScaleRGB(STARSTrackHistoryColors[trackColorNum])

		idx := (state.tracksIndex - 1 -
			Select(sp.radarMode(ctx.world) == RadarModeFused, 5, 1)*i) % len(state.tracks)
		if idx < 0 {
			continue
		}

		p := state.tracks[idx].Position
		if !p.IsZero() {
			pd.AddPoint(transforms.WindowFromLatLongP(p), 5, trackColor)
		}
	}
}

func (sp *STARSPane) getDatablockText(ctx *PaneContext, ac *Aircraft) (errText string, text [2][]string) {
	now := ctx.world.CurrentTime()
	state := sp.Aircraft[ac.Callsign]
	if state.LostTrack(now) || !sp.datablockVisible(ac) {
		return
	}

	errText, text = sp.formatDatablock(ctx, ac)

	// For westerly directions the datablock text should be right
	// justified, since the leader line will be connecting on that side.
	dir := sp.getLeaderLineDirection(ac, ctx.world)
	rightJustify := dir > South
	if rightJustify {
		maxLen := 0
		for i := 0; i < 2; i++ {
			for j := range text[i] {
				text[i][j] = strings.TrimSpace(text[i][j])
				maxLen = max(maxLen, len(text[i][j]))
			}
		}

		justify := func(s string) string {
			if len(s) == maxLen {
				return s
			}
			return fmt.Sprintf("%*c", maxLen-len(s), ' ') + s
		}
		for i := 0; i < 2; i++ {
			text[i][0] = justify(text[i][0])
		}
	}

	return
}

func (sp *STARSPane) getDatablockOffset(textBounds [2]float32, leaderDir CardinalOrdinalDirection) [2]float32 {
	// To place the datablock, start with the vector for the leader line.
	drawOffset := sp.getLeaderLineVector(leaderDir)

	// And now fine-tune so that e.g., for East, the datablock is
	// vertically aligned with the track line. (And similarly for other
	// directions...)
	switch leaderDir {
	case North:
		drawOffset = add2f(drawOffset, [2]float32{0, textBounds[1]})
	case NorthEast, East, SouthEast:
		drawOffset = add2f(drawOffset, [2]float32{0, textBounds[1] / 2})
	case South:
		drawOffset = add2f(drawOffset, [2]float32{0, 0})
	case SouthWest, West, NorthWest:
		drawOffset = add2f(drawOffset, [2]float32{-textBounds[0], textBounds[1] / 2})
	}

	return drawOffset
}

func (sp *STARSPane) OutsideAirspace(ctx *PaneContext, ac *Aircraft) (alts [][2]int, outside bool) {
	// Only report on ones that are tracked by us
	if ac.TrackingController != ctx.world.Callsign {
		return
	}

	state := sp.Aircraft[ac.Callsign]
	if ac.IsDeparture() {
		if len(ctx.world.DepartureAirspace) > 0 {
			inDepartureAirspace, depAlts := InAirspace(ac.Position(), ac.Altitude(), ctx.world.DepartureAirspace)
			if !state.HaveEnteredAirspace {
				state.HaveEnteredAirspace = inDepartureAirspace
			} else {
				alts = depAlts
				outside = !inDepartureAirspace
			}
		}
	} else {
		if len(ctx.world.ApproachAirspace) > 0 {
			inApproachAirspace, depAlts := InAirspace(ac.Position(), ac.Altitude(), ctx.world.ApproachAirspace)
			if !state.HaveEnteredAirspace {
				state.HaveEnteredAirspace = inApproachAirspace
			} else {
				alts = depAlts
				outside = !inApproachAirspace
			}
		}
	}
	return
}

func (sp *STARSPane) updateCAAircraft(w *World) {
	aircraft := sp.visibleAircraft(w)
	sort.Slice(aircraft, func(i, j int) bool {
		return aircraft[i].Callsign < aircraft[j].Callsign
	})

	inCAVolumes := func(state *STARSAircraftState) bool {
		for _, vol := range w.InhibitCAVolumes {
			if vol.Inside(state.TrackPosition(), state.TrackAltitude()) {
				return true
			}
		}
		return false
	}

	conflicting := func(callsigna, callsignb string) bool {
		sa, sb := sp.Aircraft[callsigna], sp.Aircraft[callsignb]
		if inCAVolumes(sa) || inCAVolumes(sb) {
			return false
		}
		return nmdistance2ll(sa.TrackPosition(), sb.TrackPosition()) <= LateralMinimum &&
			/*small slop for fp error*/
			abs(sa.TrackAltitude()-sb.TrackAltitude()) <= VerticalMinimum-5
	}

	// Remove ones that are no longer conflicting
	sp.CAAircraft = FilterSlice(sp.CAAircraft, func(ca CAAircraft) bool {
		return conflicting(ca.Callsigns[0], ca.Callsigns[1])
	})

	// Remove ones that are no longer visible
	sp.CAAircraft = FilterSlice(sp.CAAircraft, func(ca CAAircraft) bool {
		return AnySlice(aircraft, func(ac *Aircraft) bool { return ac.Callsign == ca.Callsigns[0] }) &&
			AnySlice(aircraft, func(ac *Aircraft) bool { return ac.Callsign == ca.Callsigns[1] })
	})

	// Add new conflicts; by appending we keep them sorted by when they
	// were first detected...
	callsigns := MapSlice(aircraft, func(ac *Aircraft) string { return ac.Callsign })
	for i, callsign := range callsigns {
		for _, ocs := range callsigns[i+1:] {
			if conflicting(callsign, ocs) {
				if !AnySlice(sp.CAAircraft, func(ca CAAircraft) bool {
					return callsign == ca.Callsigns[0] && ocs == ca.Callsigns[1]
				}) {
					sp.CAAircraft = append(sp.CAAircraft, CAAircraft{
						Callsigns: [2]string{callsign, ocs},
					})
				}
			}
		}
	}

	// Play the sound if any are unacknowledged and it has been 2s since the last sound
	if now := w.CurrentTime(); now.Sub(sp.LastCASoundTime) > 2*time.Second {
		if AnySlice(sp.CAAircraft, func(ca CAAircraft) bool { return !ca.Acknowledged }) {
			globalConfig.Audio.PlaySound(AudioEventConflictAlert)
			sp.LastCASoundTime = now
		}
	}
}

func (sp *STARSPane) formatDatablock(ctx *PaneContext, ac *Aircraft) (errblock string, mainblock [2][]string) {
	state := sp.Aircraft[ac.Callsign]

	var errs []string
	if ac.Squawk == Squawk(0o7500) || state.SPCOverride == "HJ" {
		errs = append(errs, "HJ")
	} else if ac.Squawk == Squawk(0o7600) || state.SPCOverride == "RF" {
		errs = append(errs, "RF")
	} else if ac.Squawk == Squawk(0o7700) || state.SPCOverride == "EM" {
		errs = append(errs, "EM")
	} else if ac.Squawk == Squawk(0o7777) || state.SPCOverride == "MI" {
		errs = append(errs, "MI")
	} else if ac.Squawk == Squawk(0o1236) {
		errs = append(errs, "SA")
	}
	if AnySlice(sp.CAAircraft,
		func(ca CAAircraft) bool { return ca.Callsigns[0] == ac.Callsign || ca.Callsigns[1] == ac.Callsign }) {
		errs = append(errs, "CA")
	}
	if alts, outside := sp.OutsideAirspace(ctx, ac); outside {
		altStrs := ""
		for _, a := range alts {
			altStrs += fmt.Sprintf("/%d-%d", a[0]/100, a[1]/100)
		}
		errs = append(errs, "AS"+altStrs)
	}
	// TODO: LA
	errblock = strings.Join(errs, "/") // want e.g., EM/LA if multiple things going on

	if ac.Mode == Standby {
		return
	}

	ty := sp.DatablockType(ctx, ac)

	switch ty {
	case LimitedDatablock:
		mainblock[0] = append(mainblock[0], "TODO LIMITED DATABLOCK")
		mainblock[1] = append(mainblock[1], "TODO LIMITED DATABLOCK")

	case PartialDatablock:
		if ac.Squawk != ac.AssignedSquawk {
			sq := ac.Squawk.String()
			mainblock[0] = append(mainblock[0], sq)
			mainblock[1] = append(mainblock[1], sq+"WHO")
		}
		actype := ac.FlightPlan.TypeWithoutSuffix()
		var suffix string
		if ac.FlightPlan.Rules == VFR {
			suffix = "V"
		} else if sp.isOverflight(ctx, ac) {
			suffix = "E"
		} else {
			suffix = " "
		}
		if actype == "B757" {
			suffix += "F"
		} else if strings.HasPrefix(actype, "H/") {
			suffix += "H"
		} else if strings.HasPrefix(actype, "S/") || strings.HasPrefix(actype, "J/") {
			suffix += "J"
		}

		// Unassociated with LDB should be 2 lines: squawk, altitude--unless
		// beacon codes are inhibited in LDBs.

		if fp := ac.FlightPlan; fp != nil && fp.Rules == IFR {
			// Alternate between altitude and either scratchpad or destination airport.
			mainblock[0] = append(mainblock[0], fmt.Sprintf("%03d", (state.TrackAltitude()+50)/100)+suffix)
			if ac.Scratchpad != "" {
				mainblock[1] = append(mainblock[1], ac.Scratchpad+suffix)
			} else {
				mainblock[1] = append(mainblock[1], fp.ArrivalAirport+suffix)
			}
		} else {
			as := fmt.Sprintf("%03d  %02d", (state.TrackAltitude()+50)/100, (state.TrackGroundspeed()+5)/10)
			mainblock[0] = append(mainblock[0], as)
			mainblock[1] = append(mainblock[1], as)
		}
		return

	case FullDatablock:
		// First line; the same for both.
		cs := ac.Callsign
		// TODO: draw triangle after callsign if conflict alerts inhibited
		// TODO: space then asterisk after callsign if MSAW inhibited

		if ac.Mode == Ident {
			cs += " ID"
		}
		if _, ok := sp.InboundPointOuts[ac.Callsign]; ok {
			cs += " PO"
		}
		if id, ok := sp.OutboundPointOuts[ac.Callsign]; ok {
			cs += " PO" + id
		}
		mainblock[0] = append(mainblock[0], cs)
		mainblock[1] = append(mainblock[1], cs)

		// Second line of the non-error datablock
		ho := " "
		if ac.HandoffTrackController != "" {
			if ctrl := ctx.world.GetController(ac.HandoffTrackController); ctrl != nil {
				ho = ctrl.SectorId[len(ctrl.SectorId)-1:]
			}
		}

		// Altitude and speed: mainblock[0]
		alt := fmt.Sprintf("%03d", (state.TrackAltitude()+50)/100)
		if state.LostTrack(ctx.world.CurrentTime()) {
			alt = "CST"
		}
		speed := fmt.Sprintf("%02d", (state.TrackGroundspeed()+5)/10)
		// TODO: pilot reported altitude. Asterisk after alt when showing.
		actype := ac.FlightPlan.TypeWithoutSuffix()
		var suffix string
		if ac.FlightPlan.Rules == VFR {
			suffix = "V"
		} else if sp.isOverflight(ctx, ac) {
			suffix = "E"
		} else {
			suffix = " "
		}
		if actype == "B757" {
			suffix += "F"
		} else if strings.HasPrefix(actype, "H/") {
			actype = strings.TrimPrefix(actype, "H/")
			suffix += "H"
		} else if strings.HasPrefix(actype, "S/") {
			actype = strings.TrimPrefix(actype, "S/")
			suffix += "J"
		} else if strings.HasPrefix(actype, "J/") {
			actype = strings.TrimPrefix(actype, "J/")
			suffix += "J"
		}
		mainblock[0] = append(mainblock[0], alt+ho+speed+suffix)

		// mainblock[1]
		arrscr := ac.FlightPlan.ArrivalAirport
		if ac.Scratchpad != "" {
			arrscr = ac.Scratchpad
		}

		mainblock[1] = append(mainblock[1], arrscr+ho+actype)
	}

	if ac.TempAltitude != 0 {
		ta := (ac.TempAltitude + 50) / 100
		tastr := fmt.Sprintf("     A%03d", ta)
		mainblock[0] = append(mainblock[0], tastr)
		mainblock[1] = append(mainblock[1], tastr)
	}

	return
}

func (sp *STARSPane) datablockColor(w *World, ac *Aircraft) RGB {
	// TODO: when do we use Brightness.LimitedDatablocks?
	ps := sp.CurrentPreferenceSet
	br := ps.Brightness.FullDatablocks
	state := sp.Aircraft[ac.Callsign]

	if ac.Callsign == sp.dwellAircraft {
		br = STARSBrightness(100)
	}

	if _, ok := sp.InboundPointOuts[ac.Callsign]; ok {
		// yellow for pointed out by someone else
		return br.ScaleRGB(STARSInboundPointOutColor)
	} else if ac.TrackingController == w.Callsign {
		// white if we are tracking, unless it's selected
		if state.IsSelected {
			return br.ScaleRGB(STARSSelectedAircraftColor)
		} else {
			return br.ScaleRGB(STARSTrackedAircraftColor)
		}
	} else if ac.HandoffTrackController == w.Callsign {
		// flashing white if it's being handed off to us.
		if time.Now().Second()&1 == 0 { // TODO: is a one second cycle right?
			br /= 3
		}
		return br.ScaleRGB(STARSTrackedAircraftColor)
	} else if state.OutboundHandoffAccepted {
		// we handed it off, it was accepted, but we haven't yet acknowledged
		now := time.Now()
		if now.Before(state.OutboundHandoffFlashEnd) && now.Second()&1 == 0 { // TODO: is a one second cycle right?
			// flash for 10 seconds after accept
			br /= 3
		}
		return br.ScaleRGB(STARSTrackedAircraftColor)
	} else if ps.QuickLookAll && ps.QuickLookAllIsPlus {
		// quick look all plus
		return br.ScaleRGB(STARSTrackedAircraftColor)
	} else if idx := FindIf(ps.QuickLookPositions,
		func(q QuickLookPosition) bool { return q.Callsign == ac.TrackingController && q.Plus }); idx != -1 {
		// individual quicklook plus controller
		return br.ScaleRGB(STARSTrackedAircraftColor)
	}

	// green otherwise
	return br.ScaleRGB(STARSUntrackedAircraftColor)
}

func (sp *STARSPane) drawDatablocks(aircraft []*Aircraft, ctx *PaneContext,
	transforms ScopeTransformations, cb *CommandBuffer) {
	td := GetTextDrawBuilder()
	defer ReturnTextDrawBuilder(td)
	ld := GetColoredLinesDrawBuilder()
	defer ReturnColoredLinesDrawBuilder(ld)

	now := ctx.world.CurrentTime()
	realNow := time.Now() // for flashing rate...
	ps := sp.CurrentPreferenceSet
	font := sp.systemFont[ps.CharSize.Datablocks]

	for _, ac := range aircraft {
		state := sp.Aircraft[ac.Callsign]
		if state.LostTrack(now) || !sp.datablockVisible(ac) {
			continue
		}

		errText, datablockText := sp.getDatablockText(ctx, ac)

		color := sp.datablockColor(ctx.world, ac)
		style := TextStyle{Font: font, Color: color, DropShadow: true, LineSpacing: 0}
		currentDatablockText := datablockText[(realNow.Second()/2)&1] // 2 second cycle

		// Compute the bounds of the datablock; always use the first one so
		// things don't jump around when it switches between them.
		var boundsText []string
		if errText != "" {
			boundsText = append(boundsText, errText)
		}
		boundsText = append(boundsText, datablockText[0]...)
		w, h := font.BoundText(strings.Join(boundsText, "\n"), style.LineSpacing)
		datablockOffset := sp.getDatablockOffset([2]float32{float32(w), float32(h)},
			sp.getLeaderLineDirection(ac, ctx.world))

		// Draw characters starting at the upper left.
		pac := transforms.WindowFromLatLongP(state.TrackPosition())
		pt := add2f(datablockOffset, pac)
		if errText != "" {
			errorStyle := TextStyle{
				Font:        font,
				Color:       ps.Brightness.FullDatablocks.ScaleRGB(STARSTextAlertColor),
				LineSpacing: 0}
			pt = td.AddText(errText+"\n", pt, errorStyle)
		}
		td.AddText(strings.Join(currentDatablockText, "\n"), pt, style)

		// Leader line
		v := sp.getLeaderLineVector(sp.getLeaderLineDirection(ac, ctx.world))
		p0 := add2f(pac, scale2f(normalize2f(v), float32(2+font.size/2)))
		p1 := add2f(pac, v)
		ld.AddLine(p0, p1, color)
	}

	transforms.LoadWindowViewingMatrices(cb)
	td.GenerateCommands(cb)
	ld.GenerateCommands(cb)
}

func (sp *STARSPane) drawPTLs(aircraft []*Aircraft, ctx *PaneContext, transforms ScopeTransformations, cb *CommandBuffer) {
	ps := sp.CurrentPreferenceSet

	ld := GetColoredLinesDrawBuilder()
	defer ReturnColoredLinesDrawBuilder(ld)

	color := ps.Brightness.Lines.RGB()

	now := ctx.world.CurrentTime()
	for _, ac := range aircraft {
		state := sp.Aircraft[ac.Callsign]
		if state.LostTrack(now) || !state.HaveHeading() {
			continue
		}
		if !(state.DisplayPTL || ps.PTLAll || (ps.PTLOwn && ac.TrackingController == ctx.world.Callsign)) {
			continue
		}

		// convert PTL length (minutes) to estimated distance a/c will travel
		dist := float32(state.TrackGroundspeed()) / 60 * ps.PTLLength

		// h is a vector in nm coordinates with length l=dist
		hdg := state.TrackHeading(ac.NmPerLongitude())
		h := [2]float32{sin(radians(hdg)), cos(radians(hdg))}
		h = scale2f(h, dist)
		end := add2f(ll2nm(state.TrackPosition(), ac.NmPerLongitude()), h)

		ld.AddLine(state.TrackPosition(), nm2ll(end, ac.NmPerLongitude()), color)
	}

	transforms.LoadLatLongViewingMatrices(cb)
	ld.GenerateCommands(cb)
}

func (sp *STARSPane) drawRingsAndCones(aircraft []*Aircraft, ctx *PaneContext, transforms ScopeTransformations,
	cb *CommandBuffer) {
	now := ctx.world.CurrentTime()
	ld := GetColoredLinesDrawBuilder()
	defer ReturnColoredLinesDrawBuilder(ld)
	td := GetTextDrawBuilder()
	defer ReturnTextDrawBuilder(td)

	ps := sp.CurrentPreferenceSet
	font := sp.systemFont[ps.CharSize.Tools]
	color := ps.Brightness.Lines.ScaleRGB(STARSJRingConeColor)
	textStyle := TextStyle{Font: font, DrawBackground: true, Color: color}

	for _, ac := range aircraft {
		state := sp.Aircraft[ac.Callsign]
		if state.LostTrack(now) {
			continue
		}

		// Format a radius/length for printing, ditching the ".0" if it's
		// an integer value.
		format := func(v float32) string {
			if v == float32(int(v)) {
				return strconv.Itoa(int(v))
			} else {
				return fmt.Sprintf("%.1f", v)
			}
		}

		if state.JRingRadius > 0 {
			const nsegs = 360
			pc := transforms.WindowFromLatLongP(state.TrackPosition())
			radius := state.JRingRadius / transforms.PixelDistanceNM(ctx.world.NmPerLongitude)
			ld.AddCircle(pc, radius, nsegs, color)

			if ps.DisplayTPASize || state.DisplayTPASize {
				// draw the ring size around 7.5 o'clock
				// vector from center to the circle there
				v := [2]float32{-.707106 * radius, -.707106 * radius} // -sqrt(2)/2
				// move up to make space for the text
				v[1] += float32(font.size) + 3
				pt := add2f(pc, v)
				td.AddText(format(state.JRingRadius), pt, textStyle)
			}
		}

		if state.ConeLength > 0 && state.HaveHeading() {
			// We'll draw in window coordinates. First figure out the
			// coordinates of the vertices of the cone triangle. We'll
			// start with a canonical triangle in nm coordinates, going one
			// unit up the +y axis with a small spread in x.
			v := [4][2]float32{[2]float32{0, 0}, [2]float32{-.04, 1}, [2]float32{.04, 1}}

			// Now we want to get that triangle in window coordinates...
			length := state.ConeLength / transforms.PixelDistanceNM(ctx.world.NmPerLongitude)
			rot := rotator2f(state.TrackHeading(ac.NmPerLongitude()) + ac.MagneticVariation())
			for i := range v {
				// First scale it to make it the desired length in nautical
				// miles; while we're at it, we'll convert that over to
				// window coordinates.
				v[i] = scale2f(v[i], length)
				// Now we just need to rotate it from the +y axis to be
				// aligned with the aircraft's heading.
				v[i] = rot(v[i])
			}

			// We've got what we need to draw a polyline with the
			// aircraft's position as an anchor.
			pw := transforms.WindowFromLatLongP(state.TrackPosition())
			ld.AddPolyline(pw, color, v[:])

			if ps.DisplayTPASize || state.DisplayTPASize {
				ptext := add2f(pw, rot(scale2f([2]float32{0, 0.5}, length)))
				td.AddTextCentered(format(state.ConeLength), ptext, textStyle)
			}
		}
	}

	transforms.LoadWindowViewingMatrices(cb)
	ld.GenerateCommands(cb)
	td.GenerateCommands(cb)
}

// Draw all of the range-bearing lines that have been specified.
func (sp *STARSPane) drawRBLs(aircraft []*Aircraft, ctx *PaneContext, transforms ScopeTransformations, cb *CommandBuffer) {
	td := GetTextDrawBuilder()
	defer ReturnTextDrawBuilder(td)
	ld := GetColoredLinesDrawBuilder()
	defer ReturnColoredLinesDrawBuilder(ld)

	ps := sp.CurrentPreferenceSet
	color := ps.Brightness.Lines.RGB() // check
	style := TextStyle{
		Font:           sp.systemFont[ps.CharSize.Tools],
		Color:          color,
		DrawBackground: true, // default BackgroundColor is fine
	}

	drawRBL := func(p0 Point2LL, p1 Point2LL, idx int) {
		// Format the range-bearing line text for the two positions.
		hdg := headingp2ll(p0, p1, ctx.world.NmPerLongitude, ctx.world.MagneticVariation)
		dist := nmdistance2ll(p0, p1)
		text := fmt.Sprintf("%d/%.2f-%d", int(hdg+.5), dist, idx)

		// And draw the line and the text.
		pText := transforms.WindowFromLatLongP(mid2ll(p0, p1))
		td.AddTextCentered(text, pText, style)
		ld.AddLine(p0, p1, color)
	}

	// Maybe draw a wip RBL with p1 as the mouse's position
	wp := sp.wipRBL.P[0]
	if ctx.mouse != nil && (!wp.Loc.IsZero() || wp.Callsign != "") {
		p1 := transforms.LatLongFromWindowP(ctx.mouse.Pos)
		if wp.Callsign != "" {
			if ac := ctx.world.Aircraft[wp.Callsign]; ac != nil && sp.datablockVisible(ac) &&
				Find(aircraft, ac) != -1 {
				if state, ok := sp.Aircraft[wp.Callsign]; ok {
					drawRBL(state.TrackPosition(), p1, len(sp.RangeBearingLines)+1)
				}
			}
		} else {
			drawRBL(wp.Loc, p1, len(sp.RangeBearingLines)+1)
		}
	}

	for i, rbl := range sp.RangeBearingLines {
		if p0, p1 := rbl.GetPoints(ctx, aircraft, sp); !p0.IsZero() && !p1.IsZero() {
			drawRBL(p0, p1, i+1)
		}
	}
	sp.RangeBearingLines = FilterSlice(sp.RangeBearingLines, func(rbl STARSRangeBearingLine) bool {
		p0, p1 := rbl.GetPoints(ctx, aircraft, sp)
		return !p0.IsZero() && !p1.IsZero()
	})

	transforms.LoadLatLongViewingMatrices(cb)
	ld.GenerateCommands(cb)
	transforms.LoadWindowViewingMatrices(cb)
	td.GenerateCommands(cb)
}

// Draw the minimum separation line between two aircraft, if selected.
func (sp *STARSPane) drawMinSep(ctx *PaneContext, transforms ScopeTransformations, cb *CommandBuffer) {
	cs0, cs1 := sp.MinSepAircraft[0], sp.MinSepAircraft[1]
	if cs0 == "" || cs1 == "" {
		// Two aircraft haven't been specified.
		return
	}
	ac0, ok0 := ctx.world.Aircraft[cs0]
	ac1, ok1 := ctx.world.Aircraft[cs1]
	if !ok0 || !ok1 {
		// Missing aircraft
		return
	}

	ps := sp.CurrentPreferenceSet
	color := ps.Brightness.Lines.RGB()

	s0, ok0 := sp.Aircraft[ac0.Callsign]
	s1, ok1 := sp.Aircraft[ac1.Callsign]
	if !ok0 || !ok1 {
		return
	}
	DrawMinimumSeparationLine(s0.TrackPosition(),
		s0.HeadingVector(ac0.NmPerLongitude(), ac0.MagneticVariation()),
		s1.TrackPosition(),
		s1.HeadingVector(ac1.NmPerLongitude(), ac1.MagneticVariation()),
		ac0.NmPerLongitude(), color, RGB{}, sp.systemFont[ps.CharSize.Tools],
		ctx, transforms, cb)
}

func (sp *STARSPane) drawAirspace(ctx *PaneContext, transforms ScopeTransformations, cb *CommandBuffer) {
	ld := GetColoredLinesDrawBuilder()
	defer ReturnColoredLinesDrawBuilder(ld)
	td := GetTextDrawBuilder()
	defer ReturnTextDrawBuilder(td)

	ps := sp.CurrentPreferenceSet
	rgb := ps.Brightness.Lists.ScaleRGB(STARSListColor)

	drawSectors := func(volumes []ControllerAirspaceVolume) {
		for _, v := range volumes {
			e := EmptyExtent2D()

			for _, pts := range v.Boundaries {
				for i := range pts {
					e = Union(e, pts[i])
					if i < len(pts)-1 {
						ld.AddLine(pts[i], pts[i+1], rgb)
					}
				}
			}

			center := e.Center()
			ps := sp.CurrentPreferenceSet
			style := TextStyle{
				Font:           sp.systemFont[ps.CharSize.Tools],
				Color:          rgb,
				DrawBackground: true, // default BackgroundColor is fine
			}
			alts := fmt.Sprintf("%d-%d", v.LowerLimit/100, v.UpperLimit/100)
			td.AddTextCentered(alts, transforms.WindowFromLatLongP(center), style)
		}
	}

	if sp.drawApproachAirspace {
		drawSectors(ctx.world.ApproachAirspace)
	}

	if sp.drawDepartureAirspace {
		drawSectors(ctx.world.DepartureAirspace)
	}

	transforms.LoadLatLongViewingMatrices(cb)
	ld.GenerateCommands(cb)
	transforms.LoadWindowViewingMatrices(cb)
	td.GenerateCommands(cb)
}

func (sp *STARSPane) consumeMouseEvents(ctx *PaneContext, ghosts []*GhostAircraft,
	transforms ScopeTransformations, cb *CommandBuffer) {
	if ctx.mouse == nil {
		return
	}

	mouse := ctx.mouse
	ps := &sp.CurrentPreferenceSet
	if activeSpinner == nil {
		// Handle dragging the scope center
		if mouse.Dragging[MouseButtonSecondary] {
			delta := mouse.DragDelta
			if delta[0] != 0 || delta[1] != 0 {
				deltaLL := transforms.LatLongFromWindowV(delta)
				ps.CurrentCenter = sub2f(ps.CurrentCenter, deltaLL)
			}
		}

		// Consume mouse wheel
		if mouse.Wheel[1] != 0 {
			r := ps.Range
			if _, ok := ctx.keyboard.Pressed[KeyControl]; ok {
				ps.Range += 3 * mouse.Wheel[1]
			} else {
				ps.Range += mouse.Wheel[1]
			}
			ps.Range = clamp(ps.Range, 6, 512) // 4-33

			// We want to zoom in centered at the mouse position; this affects
			// the scope center after the zoom, so we'll find the
			// transformation that gives the new center position.
			mouseLL := transforms.LatLongFromWindowP(mouse.Pos)
			scale := ps.Range / r
			centerTransform := Identity3x3().
				Translate(mouseLL[0], mouseLL[1]).
				Scale(scale, scale).
				Translate(-mouseLL[0], -mouseLL[1])

			ps.CurrentCenter = centerTransform.TransformPoint(ps.CurrentCenter)
		}
	}

	if ctx.mouse.Clicked[MouseButtonPrimary] {
		if ctx.keyboard != nil && ctx.keyboard.IsPressed(KeyShift) && ctx.keyboard.IsPressed(KeyControl) {
			// Shift-Control-click anywhere -> copy current mouse lat-long to the clipboard.
			mouseLatLong := transforms.LatLongFromWindowP(ctx.mouse.Pos)
			ctx.platform.GetClipboard().SetText(strings.ReplaceAll(mouseLatLong.DMSString(), " ", ""))
		}

		// If a scope click handler has been registered, give it the click
		// and then clear it out.
		var status STARSCommandStatus
		if sp.scopeClickHandler != nil {
			status = sp.scopeClickHandler(ctx.mouse.Pos, transforms)
		} else {
			status = sp.executeSTARSClickedCommand(ctx, sp.previewAreaInput, ctx.mouse.Pos, ghosts, transforms)
		}

		if status.err != nil {
			// TODO: as above, rewrite server errors to be cryptic STARS errors...
			sp.previewAreaOutput = status.err.Error()
		} else {
			if status.clear {
				sp.resetInputState()
			}
			sp.previewAreaOutput = status.output
		}
	} else if ctx.mouse.Clicked[MouseButtonTertiary] {
		if ac, _ := sp.tryGetClosestAircraft(ctx.world, ctx.mouse.Pos, transforms); ac != nil {
			if state := sp.Aircraft[ac.Callsign]; state != nil {
				state.IsSelected = !state.IsSelected
			}
		}
	} else if !ctx.world.SimIsPaused {
		switch sp.CurrentPreferenceSet.DwellMode {
		case DwellModeOff:
			sp.dwellAircraft = ""

		case DwellModeOn:
			if ac, _ := sp.tryGetClosestAircraft(ctx.world, ctx.mouse.Pos, transforms); ac != nil {
				sp.dwellAircraft = ac.Callsign
			} else {
				sp.dwellAircraft = ""
			}

		case DwellModeLock:
			if ac, _ := sp.tryGetClosestAircraft(ctx.world, ctx.mouse.Pos, transforms); ac != nil {
				sp.dwellAircraft = ac.Callsign
			}
			// Otherwise leave sp.dwellAircraft as is
		}
	} else {
		if ac, _ := sp.tryGetClosestAircraft(ctx.world, ctx.mouse.Pos, transforms); ac != nil {
			td := GetTextDrawBuilder()
			defer ReturnTextDrawBuilder(td)

			ps := sp.CurrentPreferenceSet
			font := sp.systemFont[ps.CharSize.Datablocks]
			style := TextStyle{
				Font:        font,
				Color:       ps.Brightness.FullDatablocks.ScaleRGB(STARSListColor),
				LineSpacing: 0}

			// Aircraft track position in window coordinates
			state := sp.Aircraft[ac.Callsign]
			pac := transforms.WindowFromLatLongP(state.TrackPosition())

			// Upper-left corner of where we start drawing the text
			pad := float32(5)
			ptext := add2f([2]float32{2 * pad, 0}, pac)
			info := ac.NavSummary()
			td.AddText(info, ptext, style)

			// Draw an alpha-blended quad behind the text to make it more legible.
			trid := GetTrianglesDrawBuilder()
			defer ReturnTrianglesDrawBuilder(trid)
			bx, by := font.BoundText(info, style.LineSpacing)
			trid.AddQuad(add2f(ptext, [2]float32{-pad, 0}),
				add2f(ptext, [2]float32{float32(bx) + pad, 0}),
				add2f(ptext, [2]float32{float32(bx) + pad, -float32(by) - pad}),
				add2f(ptext, [2]float32{-pad, -float32(by) - pad}))

			// Get it all into the command buffer
			transforms.LoadWindowViewingMatrices(cb)
			cb.SetRGBA(RGBA{R: 0.25, G: 0.25, B: 0.25, A: 0.75})
			cb.Blend()
			trid.GenerateCommands(cb)
			cb.DisableBlend()
			td.GenerateCommands(cb)
		}
	}
}

func (sp *STARSPane) drawMouseCursor(ctx *PaneContext, paneExtent Extent2D, transforms ScopeTransformations,
	cb *CommandBuffer) {
	if ctx.mouse == nil {
		return
	}

	// If the mouse is inside the scope, disable the standard mouse cursor
	// and draw a cross for the cursor; otherwise leave the default arrow
	// for the DCB.
	if ctx.mouse.Pos[0] >= 0 && ctx.mouse.Pos[0] < paneExtent.Width() &&
		ctx.mouse.Pos[1] >= 0 && ctx.mouse.Pos[1] < paneExtent.Height() {
		ctx.mouse.SetCursor(imgui.MouseCursorNone)
		ld := GetLinesDrawBuilder()
		defer ReturnLinesDrawBuilder(ld)

		w := float32(7) * Select(runtime.GOOS == "windows", ctx.platform.DPIScale(), float32(1))
		ld.AddLine(add2f(ctx.mouse.Pos, [2]float32{-w, 0}), add2f(ctx.mouse.Pos, [2]float32{w, 0}))
		ld.AddLine(add2f(ctx.mouse.Pos, [2]float32{0, -w}), add2f(ctx.mouse.Pos, [2]float32{0, w}))

		transforms.LoadWindowViewingMatrices(cb)
		// STARS Operators Manual 4-74: FDB brightness is used for the cursor
		ps := sp.CurrentPreferenceSet
		cb.SetRGB(ps.Brightness.FullDatablocks.RGB())
		ld.GenerateCommands(cb)
	} else {
		ctx.mouse.SetCursor(imgui.MouseCursorArrow)
	}
}

///////////////////////////////////////////////////////////////////////////
// DCB menu on top

const STARSButtonSize = 70

const (
	STARSButtonFull = 1 << iota
	STARSButtonHalfVertical
	STARSButtonHalfHorizontal
	STARSButtonSelected
)

func starsButtonSize(flags int, scale float32) [2]float32 {
	bs := func(s float32) float32 { return float32(int(s*STARSButtonSize + 0.5)) }

	if (flags & STARSButtonFull) != 0 {
		return [2]float32{bs(scale), bs(scale)}
	} else if (flags & STARSButtonHalfVertical) != 0 {
		return [2]float32{bs(scale), bs(scale / 2)}
	} else if (flags & STARSButtonHalfHorizontal) != 0 {
		return [2]float32{bs(scale / 2), bs(scale)}
	} else {
		lg.Errorf("unhandled starsButtonFlags %d", flags)
		return [2]float32{bs(scale), bs(scale)}
	}
}

var dcbDrawState struct {
	cb           *CommandBuffer
	mouse        *MouseState
	mouseDownPos []float32
	cursor       [2]float32
	drawStartPos [2]float32
	style        TextStyle
	brightness   STARSBrightness
	position     int
}

func (sp *STARSPane) StartDrawDCB(ctx *PaneContext, buttonScale float32, transforms ScopeTransformations,
	cb *CommandBuffer) {
	dcbDrawState.cb = cb
	dcbDrawState.mouse = ctx.mouse

	ps := sp.CurrentPreferenceSet
	dcbDrawState.brightness = ps.Brightness.DCB
	dcbDrawState.position = ps.DCBPosition
	switch dcbDrawState.position {
	case DCBPositionTop, DCBPositionLeft:
		dcbDrawState.drawStartPos = [2]float32{0, ctx.paneExtent.Height()}

	case DCBPositionRight:
		sz := starsButtonSize(STARSButtonFull, buttonScale) // FIXME: there should be a better way to get the default
		dcbDrawState.drawStartPos = [2]float32{ctx.paneExtent.Width() - sz[0], ctx.paneExtent.Height()}

	case DCBPositionBottom:
		sz := starsButtonSize(STARSButtonFull, buttonScale)
		dcbDrawState.drawStartPos = [2]float32{0, sz[1]}
	}

	dcbDrawState.cursor = dcbDrawState.drawStartPos

	dcbDrawState.style = TextStyle{
		Font:        sp.dcbFont[ps.CharSize.DCB],
		Color:       RGB{1, 1, 1},
		LineSpacing: 0,
		// DropShadow: true, // ????
		// DropShadowColor: RGB{0,0,0}, // ????
	}
	if dcbDrawState.style.Font == nil {
		lg.Errorf("nil buttonFont??")
		dcbDrawState.style.Font = GetDefaultFont()
	}

	transforms.LoadWindowViewingMatrices(cb)

	if ctx.mouse != nil && ctx.mouse.Clicked[MouseButtonPrimary] {
		dcbDrawState.mouseDownPos = ctx.mouse.Pos[:]
	}

	/*
		imgui.PushStyleColor(imgui.StyleColorText, imgui.Vec4{.7, .7, .7, 1})
		imgui.PushStyleColor(imgui.StyleColorButton, imgui.Vec4{.075, .075, .075, 1})
		imgui.PushStyleColor(imgui.StyleColorButtonHovered, imgui.Vec4{.3, .3, .3, 1})
		imgui.PushStyleColor(imgui.StyleColorButtonActive, imgui.Vec4{0, .2, 0, 1})
	*/
}

func (sp *STARSPane) EndDrawDCB() {
	// Clear out the scissor et al...
	dcbDrawState.cb.ResetState()

	if mouse := dcbDrawState.mouse; mouse != nil {
		if mouse.Released[MouseButtonPrimary] {
			dcbDrawState.mouseDownPos = nil
		}
	}
}

func drawDCBText(text string, td *TextDrawBuilder, buttonSize [2]float32, color RGB) {
	// Clean up the text
	lines := strings.Split(strings.TrimSpace(text), "\n")
	for i := range lines {
		lines[i] = strings.TrimSpace(lines[i])
	}

	style := dcbDrawState.style
	style.Color = lerpRGB(.5, color, dcbDrawState.brightness.ScaleRGB(color))
	_, h := style.Font.BoundText(strings.Join(lines, "\n"), dcbDrawState.style.LineSpacing)

	slop := buttonSize[1] - float32(h) // todo: what if negative...
	y0 := dcbDrawState.cursor[1] - slop/2
	for _, line := range lines {
		lw, lh := style.Font.BoundText(line, style.LineSpacing)
		x0 := dcbDrawState.cursor[0] + (buttonSize[0]-float32(lw))/2

		td.AddText(line, [2]float32{x0, y0}, style)
		y0 -= float32(lh)
	}
}

func drawDCBButton(text string, flags int, buttonScale float32, pushedIn bool, disabled bool) (Extent2D, bool) {
	ld := GetColoredLinesDrawBuilder()
	trid := GetColoredTrianglesDrawBuilder()
	td := GetTextDrawBuilder()
	defer ReturnColoredLinesDrawBuilder(ld)
	defer ReturnColoredTrianglesDrawBuilder(trid)
	defer ReturnTextDrawBuilder(td)

	sz := starsButtonSize(flags, buttonScale)

	// Offset for spacing
	const delta = 1
	p0 := add2f(dcbDrawState.cursor, [2]float32{delta, -delta})
	p1 := add2f(p0, [2]float32{sz[0] - 2*delta, 0})
	p2 := add2f(p1, [2]float32{0, -sz[1] + 2*delta})
	p3 := add2f(p2, [2]float32{-sz[0] + 2*delta, 0})

	ext := Extent2DFromPoints([][2]float32{p0, p2})
	mouse := dcbDrawState.mouse
	mouseInside := mouse != nil && ext.Inside(mouse.Pos)
	mouseDownInside := dcbDrawState.mouseDownPos != nil &&
		ext.Inside([2]float32{dcbDrawState.mouseDownPos[0], dcbDrawState.mouseDownPos[1]})

	var buttonColor, textColor RGB
	if disabled {
		buttonColor = STARSDCBDisabledButtonColor
		textColor = STARSDCBDisabledTextColor
	}
	if !disabled {
		if mouseInside && mouseDownInside {
			pushedIn = !pushedIn
		}

		// Swap selected/regular color to indicate the tentative result
		buttonColor = Select(pushedIn, STARSDCBActiveButtonColor, STARSDCBButtonColor)
		textColor = Select(mouseInside, STARSDCBTextSelectedColor, STARSDCBTextColor)
	}
	buttonColor = dcbDrawState.brightness.ScaleRGB(buttonColor)
	//textColor = dcbDrawState.brightness.ScaleRGB(textColor)

	trid.AddQuad(p0, p1, p2, p3, buttonColor)
	drawDCBText(text, td, sz, textColor)

	if !disabled && pushedIn { //((selected && !mouseInside) || (!selected && mouseInside && mouse.Down[MouseButtonPrimary])) {
		// Depressed bevel scheme: darker top/left, highlight bottom/right
		ld.AddLine(p0, p1, lerpRGB(.5, buttonColor, RGB{0, 0, 0}))
		ld.AddLine(p0, p3, lerpRGB(.5, buttonColor, RGB{0, 0, 0}))
		ld.AddLine(p1, p2, lerpRGB(.25, buttonColor, RGB{1, 1, 1}))
		ld.AddLine(p2, p3, lerpRGB(.25, buttonColor, RGB{1, 1, 1}))
	} else {
		// Normal bevel scheme: highlight top and left, darker bottom and right
		ld.AddLine(p0, p1, lerpRGB(.25, buttonColor, RGB{1, 1, 1}))
		ld.AddLine(p0, p3, lerpRGB(.25, buttonColor, RGB{1, 1, 1}))
		ld.AddLine(p1, p2, lerpRGB(.5, buttonColor, RGB{0, 0, 0}))
		ld.AddLine(p2, p3, lerpRGB(.5, buttonColor, RGB{0, 0, 0}))
	}

	updateDCBCursor(flags, sz)

	// FIXME: Attempt at scissoring when drawing buttons--breaks for half
	// height buttons--needs to be w.r.t. window coordinates (I think).
	/*
		highDPIScale := platform.DPIScale()
		x0, y0 := int(highDPIScale*p0[0]), int(highDPIScale*p0[1])
		w, h := int(highDPIScale*sz.X), int(highDPIScale*sz.Y)
		dcbDrawState.cb.Scissor(x0, y0, w, h)
	*/

	// Text last!
	trid.GenerateCommands(dcbDrawState.cb)
	ld.GenerateCommands(dcbDrawState.cb)
	td.GenerateCommands(dcbDrawState.cb)

	if mouse != nil && mouseInside && mouse.Released[MouseButtonPrimary] && mouseDownInside {
		return ext, true /* clicked and released */
	}
	return ext, false
}

func updateDCBCursor(flags int, sz [2]float32) {
	if dcbDrawState.position == DCBPositionTop || dcbDrawState.position == DCBPositionBottom {
		// Drawing left to right
		if (flags&STARSButtonFull) != 0 || (flags&STARSButtonHalfHorizontal) != 0 {
			// For full height buttons, always go to the next column
			dcbDrawState.cursor[0] += sz[0]
			dcbDrawState.cursor[1] = dcbDrawState.drawStartPos[1]
		} else if (flags & STARSButtonHalfVertical) != 0 {
			if dcbDrawState.cursor[1] == dcbDrawState.drawStartPos[1] {
				// Room for another half-height button below
				dcbDrawState.cursor[1] -= sz[1]
			} else {
				// On to the next column
				dcbDrawState.cursor[0] += sz[0]
				dcbDrawState.cursor[1] = dcbDrawState.drawStartPos[1]
			}
		} else {
			lg.Errorf("unhandled starsButtonFlags %d", flags)
			dcbDrawState.cursor[0] += sz[0]
			dcbDrawState.cursor[1] = dcbDrawState.drawStartPos[1]
		}
	} else {
		// Drawing top to bottom
		if (flags&STARSButtonFull) != 0 || (flags&STARSButtonHalfVertical) != 0 {
			// For full width buttons, always go to the next row
			dcbDrawState.cursor[0] = dcbDrawState.drawStartPos[0]
			dcbDrawState.cursor[1] -= sz[1]
		} else if (flags & STARSButtonHalfHorizontal) != 0 {
			if dcbDrawState.cursor[0] == dcbDrawState.drawStartPos[0] {
				// Room for another half-width button to the right
				dcbDrawState.cursor[0] += sz[0]
			} else {
				// On to the next row
				dcbDrawState.cursor[0] = dcbDrawState.drawStartPos[0]
				dcbDrawState.cursor[1] -= sz[1]
			}
		} else {
			lg.Errorf("unhandled starsButtonFlags %d", flags)
			dcbDrawState.cursor[0] = dcbDrawState.drawStartPos[0]
			dcbDrawState.cursor[1] -= sz[0]
		}
	}
}

func STARSToggleButton(text string, state *bool, flags int, buttonScale float32) bool {
	_, clicked := drawDCBButton(text, flags, buttonScale, *state, false)

	if clicked {
		*state = !*state
	}

	return clicked
}

var (
	// TODO: think about implications of multiple STARSPanes being active
	// at once w.r.t. this.  This probably should be a member variable,
	// though we also need to think about focus capture; probably should
	// force take it when a spinner is active..
	activeSpinner unsafe.Pointer
)

func STARSIntSpinner(ctx *PaneContext, text string, value *int, min int, max int, flags int, buttonScale float32) {
	STARSCallbackSpinner[int](ctx, text, value,
		func(v int) string { return strconv.Itoa(v) },
		func(v int, delta float32) int {
			di := 0
			if delta > 0 {
				di = 1
			} else if delta < 0 {
				di = -1
			}
			return clamp(v+di, min, max)
		}, flags, buttonScale)
}

func STARSCallbackSpinner[V any](ctx *PaneContext, text string, value *V, print func(v V) string,
	callback func(v V, delta float32) V, flags int, buttonScale float32) {
	text += print(*value)

	if activeSpinner == unsafe.Pointer(value) {
		buttonBounds, clicked := drawDCBButton(text, flags, buttonScale, true, false)
		// This is horrific and one of many ugly things about capturing the
		// mouse, but most of Panes' work is in the simplified space of a
		// pane coordinate system; here we need something in terms of
		// window coordinates, so need to both account for the viewport
		// call that lets us draw things oblivious to the menubar as well
		// as flip things in y.
		h := ctx.paneExtent.Height() + ui.menuBarHeight
		buttonBounds.p0[1], buttonBounds.p1[1] = h-buttonBounds.p1[1], h-buttonBounds.p0[1]
		ctx.platform.StartCaptureMouse(buttonBounds)

		if clicked {
			activeSpinner = nil
			ctx.platform.EndCaptureMouse()
		}

		if ctx.mouse != nil {
			*value = callback(*value, -ctx.mouse.Wheel[1])
		}
	} else {
		_, clicked := drawDCBButton(text, flags, buttonScale, false, false)
		if clicked {
			activeSpinner = unsafe.Pointer(value)
		}
	}
}

func STARSFloatSpinner(ctx *PaneContext, text string, value *float32, min float32, max float32, flags int, buttonScale float32) {
	STARSCallbackSpinner(ctx, text, value, func(f float32) string { return fmt.Sprintf("%.1f", *value) },
		func(v float32, delta float32) float32 {
			return clamp(v+delta/10, min, max)
		}, flags, buttonScale)
}

func STARSBrightnessSpinner(ctx *PaneContext, text string, b *STARSBrightness, min STARSBrightness, allowOff bool,
	flags int, buttonScale float32) {
	STARSCallbackSpinner(ctx, text, b,
		func(b STARSBrightness) string {
			if b == 0 {
				return "OFF"
			} else {
				return fmt.Sprintf("%2d", int(b))
			}
		},
		func(b STARSBrightness, delta float32) STARSBrightness {
			if delta > 0 {
				if b == 0 && allowOff {
					return STARSBrightness(min)
				} else {
					b++
					return STARSBrightness(clamp(b, min, 100))
				}
			} else if delta < 0 {
				if b == min && allowOff {
					return STARSBrightness(0)
				} else {
					b--
					return STARSBrightness(clamp(b, min, 100))
				}
			} else {
				return b
			}
		}, flags, buttonScale)
}

func STARSSelectButton(text string, flags int, buttonScale float32) bool {
	_, clicked := drawDCBButton(text, flags, buttonScale, flags&STARSButtonSelected != 0, false)
	return clicked
}

func (sp *STARSPane) STARSPlaceButton(text string, flags int, buttonScale float32,
	callback func(pw [2]float32, transforms ScopeTransformations) STARSCommandStatus) {
	_, clicked := drawDCBButton(text, flags, buttonScale, text == sp.selectedPlaceButton, false)
	if clicked {
		sp.selectedPlaceButton = text
		sp.scopeClickHandler = func(pw [2]float32, transforms ScopeTransformations) STARSCommandStatus {
			sp.selectedPlaceButton = ""
			return callback(pw, transforms)
		}
	}
}

func STARSDisabledButton(text string, flags int, buttonScale float32) {
	drawDCBButton(text, flags, buttonScale, false, true)
}

///////////////////////////////////////////////////////////////////////////
// STARSPane utility methods

// amendFlightPlan is a useful utility function for changing an entry in
// the flightplan; the provided callback function should make the update
// and the rest of the details are handled here.
func amendFlightPlan(w *World, callsign string, amend func(fp *FlightPlan)) error {
	if ac := w.GetAircraft(callsign); ac == nil {
		return ErrNoAircraftForCallsign
	} else {
		fp := Select(ac.FlightPlan != nil, ac.FlightPlan, &FlightPlan{})
		amend(fp)
		return w.AmendFlightPlan(callsign, *fp)
	}
}

func (sp *STARSPane) initializeFonts() {
	init := func(fonts []*Font, name string, sizes []int) {
		for i, sz := range sizes {
			id := FontIdentifier{Name: name, Size: sz}
			fonts[i] = GetFont(id)
			if fonts[i] == nil {
				lg.Errorf("Font not found for %+v", id)
				fonts[i] = GetDefaultFont()
			}
		}
	}

	init(sp.systemFont[:], "Fixed Demi Bold", []int{9, 11, 12, 13, 14, 16})
	init(sp.dcbFont[:], "Inconsolata SemiBold", []int{10, 12, 14})
}

func (sp *STARSPane) resetInputState() {
	sp.previewAreaInput = ""
	sp.previewAreaOutput = ""
	sp.commandMode = CommandModeNone
	sp.multiFuncPrefix = ""

	sp.scopeClickHandler = nil
	sp.selectedPlaceButton = ""
}

const (
	RadarModeSingle = iota
	RadarModeMulti
	RadarModeFused
)

func (sp *STARSPane) radarMode(w *World) int {
	ps := sp.CurrentPreferenceSet
	if _, ok := w.RadarSites[ps.RadarSiteSelected]; ps.RadarSiteSelected != "" && ok {
		return RadarModeSingle
	} else if ps.FusedRadarMode {
		return RadarModeFused
	} else {
		return RadarModeMulti
	}
}

func (sp *STARSPane) radarVisibility(w *World, pos Point2LL, alt int) (primary, secondary bool, distance float32) {
	ps := sp.CurrentPreferenceSet
	distance = 1e30
	single := sp.radarMode(w) == RadarModeSingle
	for id, site := range w.RadarSites {
		if single && ps.RadarSiteSelected != id {
			continue
		}

		if p, s, dist := site.CheckVisibility(w, pos, alt); p || s {
			primary = primary || p
			secondary = secondary || s
			distance = min(distance, dist)
		}
	}

	return
}

func (sp *STARSPane) visibleAircraft(w *World) []*Aircraft {
	var aircraft []*Aircraft
	ps := sp.CurrentPreferenceSet
	single := sp.radarMode(w) == RadarModeSingle
	now := w.CurrentTime()
	for callsign, state := range sp.Aircraft {
		ac, ok := w.Aircraft[callsign]
		if !ok {
			continue
		}
		// This includes the case of a spawned aircraft for which we don't
		// yet have a radar track.
		if state.LostTrack(now) {
			continue
		}

		for id, site := range w.RadarSites {
			if single && ps.RadarSiteSelected != id {
				continue
			}

			if p, s, _ := site.CheckVisibility(w, state.TrackPosition(), state.TrackAltitude()); p || s {
				aircraft = append(aircraft, ac)

				// Is this the first we've seen it?
				if state.FirstRadarTrack.IsZero() {
					state.FirstRadarTrack = now

					if fp := ac.FlightPlan; fp != nil {
						if _, ok := sp.AutoTrackDepartures[fp.DepartureAirport]; ok && ac.TrackingController == "" {
							// We'd like to auto-track this departure, but first
							// check that we are the departure controller.

							departureController := w.GetDepartureController(ac)

							// Turns out that we are in fact the departure controller.
							if w.Callsign == departureController {
								w.InitiateTrack(callsign, nil, nil) // ignore error...
								sp.Aircraft[callsign].DatablockType = FullDatablock
							}
						}
					}
				}

				break
			}
		}
	}

	return aircraft
}

func (sp *STARSPane) datablockVisible(ac *Aircraft) bool {
	af := sp.CurrentPreferenceSet.AltitudeFilters
	alt := sp.Aircraft[ac.Callsign].TrackAltitude()
	if !ac.IsAssociated() {
		return alt >= af.Unassociated[0] && alt <= af.Unassociated[1]
	} else {
		return alt >= af.Associated[0] && alt <= af.Associated[1]
	}
}

func (sp *STARSPane) getLeaderLineDirection(ac *Aircraft, w *World) CardinalOrdinalDirection {
	ps := sp.CurrentPreferenceSet

	if lld := sp.Aircraft[ac.Callsign].LeaderLineDirection; lld != nil {
		// The direction was specified for the aircraft specifically
		return *lld
	} else if ac.TrackingController == w.Callsign {
		// Tracked by us
		return ps.LeaderLineDirection
	} else if dir, ok := ps.ControllerLeaderLineDirections[ac.TrackingController]; ok {
		// Tracked by another controller for whom a direction was specified
		return dir
	} else if ps.OtherControllerLeaderLineDirection != nil {
		// Tracked by another controller without a per-controller direction specified
		return *ps.OtherControllerLeaderLineDirection
	} else {
		// TODO: should this case have a user-specifiable default?
		return CardinalOrdinalDirection(North)
	}
}

func (sp *STARSPane) getLeaderLineVector(dir CardinalOrdinalDirection) [2]float32 {
	angle := dir.Heading()
	v := [2]float32{sin(radians(angle)), cos(radians(angle))}
	ps := sp.CurrentPreferenceSet
	return scale2f(v, float32(10+10*ps.LeaderLineLength))
}

func (sp *STARSPane) isOverflight(ctx *PaneContext, ac *Aircraft) bool {
	return ac.FlightPlan != nil &&
		(ctx.world.GetAirport(ac.FlightPlan.DepartureAirport) == nil &&
			ctx.world.GetAirport(ac.FlightPlan.ArrivalAirport) == nil)
}

func (sp *STARSPane) tryGetClosestAircraft(w *World, mousePosition [2]float32, transforms ScopeTransformations) (*Aircraft, float32) {
	var ac *Aircraft
	distance := float32(20) // in pixels; don't consider anything farther away

	for _, a := range sp.visibleAircraft(w) {
		pw := transforms.WindowFromLatLongP(sp.Aircraft[a.Callsign].TrackPosition())
		dist := distance2f(pw, mousePosition)
		if dist < distance {
			ac = a
			distance = dist
		}
	}

	return ac, distance
}

func (sp *STARSPane) tryGetClosestGhost(ghosts []*GhostAircraft, mousePosition [2]float32, transforms ScopeTransformations) (*GhostAircraft, float32) {
	var ghost *GhostAircraft
	distance := float32(20) // in pixels; don't consider anything farther away

	for _, g := range ghosts {
		pw := transforms.WindowFromLatLongP(g.Position)
		dist := distance2f(pw, mousePosition)
		if dist < distance {
			ghost = g
			distance = dist
		}
	}

	return ghost, distance
}

func (sp *STARSPane) radarSiteId(w *World) string {
	switch sp.radarMode(w) {
	case RadarModeSingle:
		return sp.CurrentPreferenceSet.RadarSiteSelected
	case RadarModeMulti:
		return "MULTI"
	case RadarModeFused:
		return "FUSED"
	default:
		return "UNKNOWN"
	}
}<|MERGE_RESOLUTION|>--- conflicted
+++ resolved
@@ -4272,18 +4272,11 @@
 			trackId, &pd, &pd2, ld, trid, td)
 	}
 
-<<<<<<< HEAD
 	transforms.LoadWindowViewingMatrices(cb)
 	pd.GenerateCommands(cb)
 	pd2.GenerateCommands(cb)
+
 	transforms.LoadLatLongViewingMatrices(cb)
-=======
-	transforms.LoadLatLongViewingMatrices(cb)
-	cb.PointSize(5)
-	pd.GenerateCommands(cb)
-	cb.PointSize(12) // bigger points for fused mode primary tracks
-	pd2.GenerateCommands(cb)
->>>>>>> 27f23acd
 	trid.GenerateCommands(cb)
 	ld.GenerateCommands(cb)
 	transforms.LoadWindowViewingMatrices(cb)
